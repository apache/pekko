--- conflicted
+++ resolved
@@ -212,22 +212,8 @@
 
 pekko-actor contains code from scala-collection-compat in the `org.apache.pekko.util.ccompat` package
 which has released under an Apache 2.0 license.
-- actor/src/main/scala-2.12/org/apache/pekko/util/ccompat/package.scala
-
-Scala (https://www.scala-lang.org)
-
-Copyright EPFL and Lightbend, Inc.
-
----------------
-
-pekko-actor contains code from scala-library in the `org.apache.pekko.util.ccompat` package
-and in `org.apache.pekko.util.Helpers.scala` which was released under an Apache 2.0 license.
-- actor/src/main/scala-2.12/org/apache/pekko/util/ccompat/package.scala
-- actor/src/main/scala/org/apache/pekko/util/Helpers.scala
-
-Scala (https://www.scala-lang.org)
-
-Copyright EPFL and Lightbend, Inc.
+Copyright (c) 2002-2023 EPFL
+Copyright (c) 2011-2023 Lightbend, Inc.
 
 ---------------
 
@@ -249,76 +235,7 @@
 
 ---------------
 
-<<<<<<< HEAD
-pekko-actor contains code in `org.apache.pekko.dispatch.AbstractNodeQueue.java` and in
-`org.apache.pekko.dispatch.AbstractBoundedNodeQueue.java` which was based on
-code from https://www.1024cores.net/home/lock-free-algorithms/queues/non-intrusive-mpsc-node-based-queue which
-was released under the Simplified BSD license.
-
-Copyright (c) 2010-2011 Dmitry Vyukov. All rights reserved.
-
-Redistribution and use in source and binary forms, with or without modification, are permitted provided that
-the following conditions are met:
-
-   1. Redistributions of source code must retain the above copyright notice, this list of
-
-      conditions and the following disclaimer.
-
-   2. Redistributions in binary form must reproduce the above copyright notice, this list
-
-      of conditions and the following disclaimer in the documentation and/or other materials
-
-      provided with the distribution.
-
-THIS SOFTWARE IS PROVIDED BY DMITRY VYUKOV "AS IS" AND ANY EXPRESS OR IMPLIED WARRANTIES, INCLUDING, BUT NOT
-LIMITED TO, THE IMPLIED WARRANTIES OF MERCHANTABILITY AND FITNESS FOR A PARTICULAR PURPOSE ARE DISCLAIMED.
-IN NO EVENT SHALL DMITRY VYUKOV OR CONTRIBUTORS BE LIABLE FOR ANY DIRECT, INDIRECT, INCIDENTAL, SPECIAL,
-EXEMPLARY, OR CONSEQUENTIAL DAMAGES (INCLUDING, BUT NOT LIMITED TO, PROCUREMENT OF SUBSTITUTE GOODS OR
-SERVICES; LOSS OF USE, DATA, OR PROFITS; OR BUSINESS INTERRUPTION) HOWEVER CAUSED AND ON ANY THEORY OF
-LIABILITY, WHETHER IN CONTRACT, STRICT LIABILITY, OR TORT (INCLUDING NEGLIGENCE OR OTHERWISE) ARISING IN ANY
-WAY OUT OF THE USE OF THIS SOFTWARE, EVEN IF ADVISED OF THE POSSIBILITY OF SUCH DAMAGE.
-
-The views and conclusions contained in the software and documentation are those of the authors and should not
-be interpreted as representing official policies, either expressed or implied, of Dmitry Vyukov.
-
----------------
-
-pekko-actor contains code in `org.apache.pekko.dispatch.AbstractBoundedNodeQueue.java` which was based on
-code from actors <https://github.com/plokhotnyuk/actors> which was released under the Apache 2.0 license.
-
----------------
-
-pekko-actor contains code in `org.apache.pekko.util.FrequencySketch.scala` which was based on
-code from hash-prospector <https://github.com/skeeto/hash-prospector> which has been placed
-in the public domain.
-
-This is free and unencumbered software released into the public domain.
-
-Anyone is free to copy, modify, publish, use, compile, sell, or
-distribute this software, either in source code form or as a compiled
-binary, for any purpose, commercial or non-commercial, and by any
-means.
-
-In jurisdictions that recognize copyright laws, the author or authors
-of this software dedicate any and all copyright interest in the
-software to the public domain. We make this dedication for the benefit
-of the public at large and to the detriment of our heirs and
-successors. We intend this dedication to be an overt act of
-relinquishment in perpetuity of all present and future rights to this
-software under copyright law.
-
-THE SOFTWARE IS PROVIDED "AS IS", WITHOUT WARRANTY OF ANY KIND,
-EXPRESS OR IMPLIED, INCLUDING BUT NOT LIMITED TO THE WARRANTIES OF
-MERCHANTABILITY, FITNESS FOR A PARTICULAR PURPOSE AND NONINFRINGEMENT.
-IN NO EVENT SHALL THE AUTHORS BE LIABLE FOR ANY CLAIM, DAMAGES OR
-OTHER LIABILITY, WHETHER IN AN ACTION OF CONTRACT, TORT OR OTHERWISE,
-ARISING FROM, OUT OF OR IN CONNECTION WITH THE SOFTWARE OR THE USE OR
-OTHER DEALINGS IN THE SOFTWARE.
-
-For more information, please refer to <http://unlicense.org/>
-=======
 pekko-actor contains code in `org.apache.pekko.dispatch.AbstractBoundedNodeQueue.java` which was based on
 code from actors <https://github.com/plokhotnyuk/actors> which was released under the Apache 2.0 license, and
 code from https://www.1024cores.net/home/lock-free-algorithms/queues/non-intrusive-mpsc-node-based-queue which
-was released under the Simplified BSD license.
->>>>>>> f91c13ba
+was released under the Simplified BSD license.