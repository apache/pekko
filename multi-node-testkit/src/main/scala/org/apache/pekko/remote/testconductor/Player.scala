--- conflicted
+++ resolved
@@ -217,12 +217,6 @@
     case Event(msg: NetworkOp, _) =>
       log.error("received {} instead of Done", msg)
       goto(Failed)
-<<<<<<< HEAD
-    // Scala 3.3.1 compiler says this is unreachable
-    // case Event(_: ServerOp, _) =>
-    //  stay().replying(Status.Failure(new IllegalStateException("not connected yet")))
-=======
->>>>>>> 299484d9
     case Event(StateTimeout, _) =>
       log.error("connect timeout to TestConductor")
       goto(Failed)
