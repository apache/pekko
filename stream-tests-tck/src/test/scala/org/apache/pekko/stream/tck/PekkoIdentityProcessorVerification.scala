/*
 * Licensed to the Apache Software Foundation (ASF) under one or more
 * license agreements; and to You under the Apache License, version 2.0:
 *
 *   https://www.apache.org/licenses/LICENSE-2.0
 *
 * This file is part of the Apache Pekko project, derived from Akka.
 */

/*
 * Copyright (C) 2014-2022 Lightbend Inc. <https://www.lightbend.com>
 */

package org.apache.pekko.stream.tck

import java.util.concurrent.ExecutorService
import java.util.concurrent.Executors
import java.util.concurrent.TimeUnit

import org.reactivestreams.{ Processor, Publisher, Subscriber, Subscription }
import org.reactivestreams.tck.IdentityProcessorVerification
import org.reactivestreams.tck.TestEnvironment
import org.scalatestplus.testng.TestNGSuiteLike
import org.testng.annotations.AfterClass

import org.apache.pekko.stream.testkit.TestPublisher

abstract class PekkoIdentityProcessorVerification[T](env: TestEnvironment, publisherShutdownTimeout: Long)
    extends IdentityProcessorVerification[T](env, publisherShutdownTimeout)
    with TestNGSuiteLike
    with ActorSystemLifecycle {

  def this(printlnDebug: Boolean) =
    this(
      new TestEnvironment(Timeouts.defaultTimeoutMillis, Timeouts.defaultNoSignalsTimeoutMillis, printlnDebug),
      Timeouts.publisherShutdownTimeoutMillis)

  def this() = this(false)

  override def createFailedPublisher(): Publisher[T] =
    TestPublisher.error(new Exception("Unable to serve subscribers right now!"))

  def processorFromSubscriberAndPublisher(sub: Subscriber[T], pub: Publisher[T]): Processor[T, T] = {
    new Processor[T, T] {
      override def onSubscribe(s: Subscription): Unit = sub.onSubscribe(s)
      override def onError(t: Throwable): Unit = sub.onError(t)
      override def onComplete(): Unit = sub.onComplete()
      override def onNext(t: T): Unit = sub.onNext(t)
      override def subscribe(s: Subscriber[_ >: T]): Unit = pub.subscribe(s)
    }
  }

<<<<<<< HEAD
  /** By default Pekko Publishers do not support Fanout! */
=======
  /** By default, Pekko Publishers do not support Fanout! */
>>>>>>> 2824a44a
  override def maxSupportedSubscribers: Long = 1L

  override lazy val publisherExecutorService: ExecutorService =
    Executors.newFixedThreadPool(3)

  @AfterClass
  def shutdownPublisherExecutorService(): Unit = {
    publisherExecutorService.shutdown()
    publisherExecutorService.awaitTermination(3, TimeUnit.SECONDS)
  }
}<|MERGE_RESOLUTION|>--- conflicted
+++ resolved
@@ -50,11 +50,7 @@
     }
   }
 
-<<<<<<< HEAD
-  /** By default Pekko Publishers do not support Fanout! */
-=======
   /** By default, Pekko Publishers do not support Fanout! */
->>>>>>> 2824a44a
   override def maxSupportedSubscribers: Long = 1L
 
   override lazy val publisherExecutorService: ExecutorService =
