--- conflicted
+++ resolved
@@ -9,18 +9,6 @@
 
 /*
  * Copyright (C) 2018-2022 Lightbend Inc. <https://www.lightbend.com>
- */
-
-/*
- * Scala (https://www.scala-lang.org)
- *
- * Copyright EPFL and Lightbend, Inc.
- *
- * Licensed under Apache License 2.0
- * (http://www.apache.org/licenses/LICENSE-2.0).
- *
- * See the NOTICE file distributed with this work for
- * additional information regarding copyright ownership.
  */
 
 package org.apache.pekko.util
@@ -90,11 +78,6 @@
   }
 
   private[pekko] implicit final class IterableExtensions(private val fact: Iterable.type) extends AnyVal {
-<<<<<<< HEAD
-    // derived from https://github.com/scala/scala/blob/0842f23f6017f93160b115b8bf29ec5347cdbe94/src/library/scala/Predef.scala#L356-L361
-    // Apache License 2.0 (see Scala license header at top of this file)
-=======
->>>>>>> f91c13ba
     def single[A](a: A): Iterable[A] = new Iterable[A] {
       override def iterator = Iterator.single(a)
       override def sizeHintIfCheap: Int = 1
