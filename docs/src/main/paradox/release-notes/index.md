# Release Notes

@@toc { depth=1 }

@@@ index

<<<<<<< HEAD
* [1.4 Releases](releases-1.4.md)
=======
* [2.0 Milestone Releases](releases-2.0.md)
>>>>>>> 7c1af3d7
* [1.3 Releases](releases-1.3.md)
* [1.2 Releases](releases-1.2.md)
* [1.1 Releases](releases-1.1.md)
* [1.0 Releases](releases-1.0.md)

@@@<|MERGE_RESOLUTION|>--- conflicted
+++ resolved
@@ -4,11 +4,8 @@
 
 @@@ index
 
-<<<<<<< HEAD
+* [2.0 Milestone Releases](releases-2.0.md)
 * [1.4 Releases](releases-1.4.md)
-=======
-* [2.0 Milestone Releases](releases-2.0.md)
->>>>>>> 7c1af3d7
 * [1.3 Releases](releases-1.3.md)
 * [1.2 Releases](releases-1.2.md)
 * [1.1 Releases](releases-1.1.md)
