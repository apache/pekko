# Default configuration

Each Pekko module has a `reference.conf` file with the default values.

Make your edits/overrides in your `application.conf`. Don't override default values if
<<<<<<< HEAD
you are not sure of the implications. [Pekko Config Checker]($pekko.doc.dns$/docs/pekko-enhancements/current/config-checker.html)
is a useful tool for finding potential configuration issues.
=======
you are not sure of the implications.
>>>>>>> 20b94306

The purpose of `reference.conf` files is for libraries, like Pekko, to define default values that are used if
an application doesn't define a more specific value. It's also a good place to document the existence and
meaning of the configuration properties. One library must not try to override properties in its own `reference.conf`
for properties originally defined by another library's `reference.conf`, because the effective value would be
nondeterministic when loading the configuration.`

<a id="config-pekko-actor"></a>
### pekko-actor

@@snip [reference.conf](/actor/src/main/resources/reference.conf)

<a id="config-pekko-actor-typed"></a>
### pekko-actor-typed

@@snip [reference.conf](/actor-typed/src/main/resources/reference.conf)

<a id="config-pekko-cluster-typed"></a>
### pekko-cluster-typed

@@snip [reference.conf](/cluster-typed/src/main/resources/reference.conf)

<a id="config-pekko-cluster"></a>
### pekko-cluster

@@snip [reference.conf](/cluster/src/main/resources/reference.conf)

<a id="config-pekko-discovery"></a>
### pekko-discovery

@@snip [reference.conf](/discovery/src/main/resources/reference.conf)

<a id="config-pekko-coordination"></a>
### pekko-coordination

@@snip [reference.conf](/coordination/src/main/resources/reference.conf)

<a id="config-pekko-multi-node-testkit"></a>
### pekko-multi-node-testkit

@@snip [reference.conf](/multi-node-testkit/src/main/resources/reference.conf)

<a id="config-pekko-persistence-typed"></a>
### pekko-persistence-typed

@@snip [reference.conf](/persistence-typed/src/main/resources/reference.conf)

<a id="config-pekko-persistence"></a>
### pekko-persistence

@@snip [reference.conf](/persistence/src/main/resources/reference.conf)

<a id="config-pekko-persistence-query"></a>
### pekko-persistence-query

@@snip [reference.conf](/persistence-query/src/main/resources/reference.conf)

<a id="config-pekko-persistence-testkit"></a>
### pekko-persistence-testkit

@@snip [reference.conf](/persistence-testkit/src/main/resources/reference.conf)

<a id="config-pekko-remote-artery"></a>
### pekko-remote artery

@@snip [reference.conf](/remote/src/main/resources/reference.conf) { #shared #artery type=none }

<a id="config-pekko-remote"></a>
### pekko-remote classic (deprecated)

@@snip [reference.conf](/remote/src/main/resources/reference.conf) { #shared #classic type=none }

<a id="config-pekko-testkit"></a>
### pekko-testkit

@@snip [reference.conf](/testkit/src/main/resources/reference.conf)

<a id="config-cluster-metrics"></a>
### pekko-cluster-metrics

@@snip [reference.conf](/cluster-metrics/src/main/resources/reference.conf)

<a id="config-cluster-tools"></a>
### pekko-cluster-tools

@@snip [reference.conf](/cluster-tools/src/main/resources/reference.conf)

<a id="config-cluster-sharding-typed"></a>
### pekko-cluster-sharding-typed

@@snip [reference.conf](/cluster-sharding-typed/src/main/resources/reference.conf)

<a id="config-cluster-sharding"></a>
### pekko-cluster-sharding

@@snip [reference.conf](/cluster-sharding/src/main/resources/reference.conf)

<a id="config-distributed-data"></a>
### pekko-distributed-data

@@snip [reference.conf](/distributed-data/src/main/resources/reference.conf)

<a id="config-pekko-stream"></a>
### pekko-stream

@@snip [reference.conf](/stream/src/main/resources/reference.conf)

<a id="config-pekko-stream-testkit"></a>
### pekko-stream-testkit

@@snip [reference.conf](/stream-testkit/src/main/resources/reference.conf)
<|MERGE_RESOLUTION|>--- conflicted
+++ resolved
@@ -3,12 +3,7 @@
 Each Pekko module has a `reference.conf` file with the default values.
 
 Make your edits/overrides in your `application.conf`. Don't override default values if
-<<<<<<< HEAD
-you are not sure of the implications. [Pekko Config Checker]($pekko.doc.dns$/docs/pekko-enhancements/current/config-checker.html)
-is a useful tool for finding potential configuration issues.
-=======
 you are not sure of the implications.
->>>>>>> 20b94306
 
 The purpose of `reference.conf` files is for libraries, like Pekko, to define default values that are used if
 an application doesn't define a more specific value. It's also a good place to document the existence and
