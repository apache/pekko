
/**
 *  Copyright (C) 2009-2011 Typesafe Inc. <http://www.typesafe.com>
 */

package akka.dispatch

import akka.AkkaException
<<<<<<< HEAD
import akka.event.Logging.Error
import akka.actor.{ UntypedChannel, Timeout, ExceptionChannel }
=======
import akka.event.EventHandler
import akka.actor.{ Timeout }
>>>>>>> 294c71d9
import scala.Option
import akka.japi.{ Procedure, Function ⇒ JFunc, Option ⇒ JOption }

import scala.util.continuations._

import java.util.concurrent.{ ConcurrentLinkedQueue, TimeUnit, Callable }
import java.util.concurrent.TimeUnit.{ NANOSECONDS ⇒ NANOS, MILLISECONDS ⇒ MILLIS }
import java.lang.{ Iterable ⇒ JIterable }
import java.util.{ LinkedList ⇒ JLinkedList }

import scala.annotation.tailrec
import scala.collection.mutable.Stack
import akka.util.{ Switch, Duration, BoxedType }
import java.util.concurrent.atomic.{ AtomicReferenceFieldUpdater, AtomicInteger, AtomicReference, AtomicBoolean }

class FutureTimeoutException(message: String, cause: Throwable = null) extends AkkaException(message, cause) {
  def this(message: String) = this(message, null)
}

class FutureFactory(dispatcher: MessageDispatcher, timeout: Timeout) {

  // TODO: remove me ASAP !!!
  implicit val _dispatcher = dispatcher

  /**
   * Java API, equivalent to Future.apply
   */
  def future[T](body: Callable[T]): Future[T] =
    Future(body.call, timeout)

  /**
   * Java API, equivalent to Future.apply
   */
  def future[T](body: Callable[T], timeout: Timeout): Future[T] =
    Future(body.call, timeout)

  /**
   * Java API, equivalent to Future.apply
   */
  def future[T](body: Callable[T], timeout: Long): Future[T] =
    Future(body.call, timeout)

  /**
   * Java API, equivalent to Future.apply
   */
  def future[T](body: Callable[T], dispatcher: MessageDispatcher): Future[T] =
    Future(body.call)(dispatcher, timeout)

  /**
   * Java API, equivalent to Future.apply
   */
  def future[T](body: Callable[T], timeout: Timeout, dispatcher: MessageDispatcher): Future[T] =
    Future(body.call)(dispatcher, timeout)

  /**
   * Java API, equivalent to Future.apply
   */
  def future[T](body: Callable[T], timeout: Long, dispatcher: MessageDispatcher): Future[T] =
    Future(body.call)(dispatcher, timeout)

  /**
   * Java API.
   * Returns a Future that will hold the optional result of the first Future with a result that matches the predicate
   */
  def find[T <: AnyRef](futures: JIterable[Future[T]], predicate: JFunc[T, java.lang.Boolean], timeout: Timeout): Future[JOption[T]] = {
    val pred: T ⇒ Boolean = predicate.apply(_)
    Future.find[T]((scala.collection.JavaConversions.iterableAsScalaIterable(futures)), timeout)(pred).map(JOption.fromScalaOption(_))(timeout)
  }

  def find[T <: AnyRef](futures: JIterable[Future[T]], predicate: JFunc[T, java.lang.Boolean]): Future[JOption[T]] = find(futures, predicate, timeout)

  /**
   * Java API.
   * Returns a Future to the result of the first future in the list that is completed
   */
  def firstCompletedOf[T <: AnyRef](futures: JIterable[Future[T]], timeout: Timeout): Future[T] =
    Future.firstCompletedOf(scala.collection.JavaConversions.iterableAsScalaIterable(futures), timeout)

  def firstCompletedOf[T <: AnyRef](futures: JIterable[Future[T]]): Future[T] = firstCompletedOf(futures, timeout)

  /**
   * Java API
   * A non-blocking fold over the specified futures.
   * The fold is performed on the thread where the last future is completed,
   * the result will be the first failure of any of the futures, or any failure in the actual fold,
   * or the result of the fold.
   */
  def fold[T <: AnyRef, R <: AnyRef](zero: R, timeout: Timeout, futures: java.lang.Iterable[Future[T]], fun: akka.japi.Function2[R, T, R]): Future[R] =
    Future.fold(scala.collection.JavaConversions.iterableAsScalaIterable(futures), timeout)(zero)(fun.apply _)

  def fold[T <: AnyRef, R <: AnyRef](zero: R, timeout: Long, futures: java.lang.Iterable[Future[T]], fun: akka.japi.Function2[R, T, R]): Future[R] = fold(zero, timeout: Timeout, futures, fun)

  def fold[T <: AnyRef, R <: AnyRef](zero: R, futures: java.lang.Iterable[Future[T]], fun: akka.japi.Function2[R, T, R]): Future[R] = fold(zero, timeout, futures, fun)

  /**
   * Java API.
   * Initiates a fold over the supplied futures where the fold-zero is the result value of the Future that's completed first
   */
  def reduce[T <: AnyRef, R >: T](futures: java.lang.Iterable[Future[T]], timeout: Timeout, fun: akka.japi.Function2[R, T, T]): Future[R] =
    Future.reduce(scala.collection.JavaConversions.iterableAsScalaIterable(futures), timeout)(fun.apply _)

  def reduce[T <: AnyRef, R >: T](futures: java.lang.Iterable[Future[T]], timeout: Long, fun: akka.japi.Function2[R, T, T]): Future[R] = reduce(futures, timeout: Timeout, fun)

  def reduce[T <: AnyRef, R >: T](futures: java.lang.Iterable[Future[T]], fun: akka.japi.Function2[R, T, T]): Future[R] = reduce(futures, timeout, fun)

  /**
   * Java API.
   * Simple version of Future.traverse. Transforms a java.lang.Iterable[Future[A]] into a Future[java.lang.Iterable[A]].
   * Useful for reducing many Futures into a single Future.
   */
  def sequence[A](in: JIterable[Future[A]], timeout: Timeout): Future[JIterable[A]] = {
    implicit val t = timeout
    scala.collection.JavaConversions.iterableAsScalaIterable(in).foldLeft(Future(new JLinkedList[A]()))((fr, fa) ⇒
      for (r ← fr; a ← fa) yield {
        r add a
        r
      })
  }

  def sequence[A](in: JIterable[Future[A]]): Future[JIterable[A]] = sequence(in, timeout)

  /**
   * Java API.
   * Transforms a java.lang.Iterable[A] into a Future[java.lang.Iterable[B]] using the provided Function A ⇒ Future[B].
   * This is useful for performing a parallel map. For example, to apply a function to all items of a list
   * in parallel.
   */
  def traverse[A, B](in: JIterable[A], timeout: Timeout, fn: JFunc[A, Future[B]]): Future[JIterable[B]] = {
    implicit val t = timeout
    scala.collection.JavaConversions.iterableAsScalaIterable(in).foldLeft(Future(new JLinkedList[B]())) { (fr, a) ⇒
      val fb = fn(a)
      for (r ← fr; b ← fb) yield {
        r add b
        r
      }
    }
  }

  def traverse[A, B](in: JIterable[A], fn: JFunc[A, Future[B]]): Future[JIterable[B]] = traverse(in, timeout, fn)

}

object Future {

  /**
   * This method constructs and returns a Future that will eventually hold the result of the execution of the supplied body
   * The execution is performed by the specified Dispatcher.
   */
  def apply[T](body: ⇒ T)(implicit dispatcher: MessageDispatcher, timeout: Timeout): Future[T] = {
    val promise = new DefaultPromise[T](timeout)
    dispatcher dispatchTask { () ⇒
      promise complete {
        try {
          Right(body)
        } catch {
          case e ⇒ Left(e)
        }
      }
    }
    promise
  }

  def apply[T](body: ⇒ T, timeout: Timeout)(implicit dispatcher: MessageDispatcher): Future[T] =
    apply(body)(dispatcher, timeout)

  def apply[T](body: ⇒ T, timeout: Duration)(implicit dispatcher: MessageDispatcher): Future[T] =
    apply(body)(dispatcher, timeout)

  def apply[T](body: ⇒ T, timeout: Long)(implicit dispatcher: MessageDispatcher): Future[T] =
    apply(body)(dispatcher, timeout)

  import scala.collection.mutable.Builder
  import scala.collection.generic.CanBuildFrom

  /**
   * Simple version of Futures.traverse. Transforms a Traversable[Future[A]] into a Future[Traversable[A]].
   * Useful for reducing many Futures into a single Future.
   */
  def sequence[A, M[_] <: Traversable[_]](in: M[Future[A]])(implicit cbf: CanBuildFrom[M[Future[A]], A, M[A]], timeout: Timeout, dispatcher: MessageDispatcher): Future[M[A]] =
    in.foldLeft(new KeptPromise(Right(cbf(in))): Future[Builder[A, M[A]]])((fr, fa) ⇒ for (r ← fr; a ← fa.asInstanceOf[Future[A]]) yield (r += a)).map(_.result)

  def sequence[A, M[_] <: Traversable[_]](in: M[Future[A]], timeout: Timeout)(implicit cbf: CanBuildFrom[M[Future[A]], A, M[A]], dispatcher: MessageDispatcher): Future[M[A]] =
    sequence(in)(cbf, timeout, dispatcher)

  /**
   * Returns a Future to the result of the first future in the list that is completed
   */
  def firstCompletedOf[T](futures: Iterable[Future[T]])(implicit dispatcher: MessageDispatcher, timeout: Timeout): Future[T] = {
    val futureResult = new DefaultPromise[T](timeout)

    val completeFirst: Future[T] ⇒ Unit = _.value.foreach(futureResult complete _)
    futures.foreach(_ onComplete completeFirst)

    futureResult
  }

  def firstCompletedOf[T](futures: Iterable[Future[T]], timeout: Timeout)(implicit dispatcher: MessageDispatcher): Future[T] =
    firstCompletedOf(futures)(dispatcher, timeout)

  /**
   * Returns a Future that will hold the optional result of the first Future with a result that matches the predicate
   */
  def find[T](futures: Iterable[Future[T]])(predicate: T ⇒ Boolean)(implicit dispatcher: MessageDispatcher, timeout: Timeout): Future[Option[T]] = {
    if (futures.isEmpty) new KeptPromise[Option[T]](Right(None))
    else {
      val result = new DefaultPromise[Option[T]](timeout)
      val ref = new AtomicInteger(futures.size)
      val search: Future[T] ⇒ Unit = f ⇒ try {
        f.result.filter(predicate).foreach(r ⇒ result completeWithResult Some(r))
      } finally {
        if (ref.decrementAndGet == 0)
          result completeWithResult None
      }
      futures.foreach(_ onComplete search)

      result
    }
  }

  def find[T](futures: Iterable[Future[T]], timeout: Timeout)(predicate: T ⇒ Boolean)(implicit dispatcher: MessageDispatcher): Future[Option[T]] =
    find(futures)(predicate)(dispatcher, timeout)

  /**
   * A non-blocking fold over the specified futures.
   * The fold is performed on the thread where the last future is completed,
   * the result will be the first failure of any of the futures, or any failure in the actual fold,
   * or the result of the fold.
   * Example:
   * <pre>
   *   val result = Futures.fold(0)(futures)(_ + _).await.result
   * </pre>
   */
  def fold[T, R](futures: Iterable[Future[T]])(zero: R)(foldFun: (R, T) ⇒ R)(implicit dispatcher: MessageDispatcher, timeout: Timeout): Future[R] = {
    if (futures.isEmpty) {
      new KeptPromise[R](Right(zero))
    } else {
      val result = new DefaultPromise[R](timeout)
      val results = new ConcurrentLinkedQueue[T]()
      val done = new Switch(false)
      val allDone = futures.size

      val aggregate: Future[T] ⇒ Unit = f ⇒ if (done.isOff && !result.isCompleted) { //TODO: This is an optimization, is it premature?
        f.value.get match {
          case Right(value) ⇒
            val added = results add value
            if (added && results.size == allDone) { //Only one thread can get here
              if (done.switchOn) {
                try {
                  val i = results.iterator
                  var currentValue = zero
                  while (i.hasNext) { currentValue = foldFun(currentValue, i.next) }
                  result completeWithResult currentValue
                } catch {
                  case e: Exception ⇒
                    dispatcher.app.mainbus.publish(Error(e, this, e.getMessage))
                    result completeWithException e
                } finally {
                  results.clear
                }
              }
            }
          case Left(exception) ⇒
            if (done.switchOn) {
              result completeWithException exception
              results.clear
            }
        }
      }

      futures foreach { _ onComplete aggregate }
      result
    }
  }

  def fold[T, R](futures: Iterable[Future[T]], timeout: Timeout)(zero: R)(foldFun: (R, T) ⇒ R)(implicit dispatcher: MessageDispatcher): Future[R] =
    fold(futures)(zero)(foldFun)(dispatcher, timeout)

  /**
   * Initiates a fold over the supplied futures where the fold-zero is the result value of the Future that's completed first
   * Example:
   * <pre>
   *   val result = Futures.reduce(futures)(_ + _).await.result
   * </pre>
   */
  def reduce[T, R >: T](futures: Iterable[Future[T]])(op: (R, T) ⇒ T)(implicit dispatcher: MessageDispatcher, timeout: Timeout): Future[R] = {
    if (futures.isEmpty)
      new KeptPromise[R](Left(new UnsupportedOperationException("empty reduce left")))
    else {
      val result = new DefaultPromise[R](timeout)
      val seedFound = new AtomicBoolean(false)
      val seedFold: Future[T] ⇒ Unit = f ⇒ {
        if (seedFound.compareAndSet(false, true)) { //Only the first completed should trigger the fold
          f.value.get match {
            case Right(value)    ⇒ result.completeWith(fold(futures.filterNot(_ eq f))(value)(op))
            case Left(exception) ⇒ result.completeWithException(exception)
          }
        }
      }
      for (f ← futures) f onComplete seedFold //Attach the listener to the Futures
      result
    }
  }

  def reduce[T, R >: T](futures: Iterable[Future[T]], timeout: Timeout)(op: (R, T) ⇒ T)(implicit dispatcher: MessageDispatcher): Future[R] =
    reduce(futures)(op)(dispatcher, timeout)

  /**
   * Transforms a Traversable[A] into a Future[Traversable[B]] using the provided Function A ⇒ Future[B].
   * This is useful for performing a parallel map. For example, to apply a function to all items of a list
   * in parallel:
   * <pre>
   * val myFutureList = Futures.traverse(myList)(x ⇒ Future(myFunc(x)))
   * </pre>
   */
  def traverse[A, B, M[_] <: Traversable[_]](in: M[A])(fn: A ⇒ Future[B])(implicit cbf: CanBuildFrom[M[A], B, M[B]], timeout: Timeout, dispatcher: MessageDispatcher): Future[M[B]] =
    in.foldLeft(new KeptPromise(Right(cbf(in))): Future[Builder[B, M[B]]]) { (fr, a) ⇒
      val fb = fn(a.asInstanceOf[A])
      for (r ← fr; b ← fb) yield (r += b)
    }.map(_.result)

  def traverse[A, B, M[_] <: Traversable[_]](in: M[A], timeout: Timeout)(fn: A ⇒ Future[B])(implicit cbf: CanBuildFrom[M[A], B, M[B]], dispatcher: MessageDispatcher): Future[M[B]] =
    traverse(in)(fn)(cbf, timeout, dispatcher)

  /**
   * Captures a block that will be transformed into 'Continuation Passing Style' using Scala's Delimited
   * Continuations plugin.
   *
   * Within the block, the result of a Future may be accessed by calling Future.apply. At that point
   * execution is suspended with the rest of the block being stored in a continuation until the result
   * of the Future is available. If an Exception is thrown while processing, it will be contained
   * within the resulting Future.
   *
   * This allows working with Futures in an imperative style without blocking for each result.
   *
   * Completing a Future using 'Promise << Future' will also suspend execution until the
   * value of the other Future is available.
   *
   * The Delimited Continuations compiler plugin must be enabled in order to use this method.
   */
  def flow[A](body: ⇒ A @cps[Future[Any]])(implicit dispatcher: MessageDispatcher, timeout: Timeout): Future[A] = {
    val future = Promise[A](timeout)
    dispatchTask({ () ⇒
      (reify(body) foreachFull (future completeWithResult, future completeWithException): Future[Any]) onException {
        case e: Exception ⇒ future completeWithException e
      }
    }, true)
    future
  }

  // TODO make variant of flow(timeout)(body) which does NOT break type inference

  /**
   * Assures that any Future tasks initiated in the current thread will be
   * executed asynchronously, including any tasks currently queued to be
   * executed in the current thread. This is needed if the current task may
   * block, causing delays in executing the remaining tasks which in some
   * cases may cause a deadlock.
   *
   * Note: Calling 'Future.await' will automatically trigger this method.
   *
   * For example, in the following block of code the call to 'latch.open'
   * might not be executed until after the call to 'latch.await', causing
   * a deadlock. By adding 'Future.blocking()' the call to 'latch.open'
   * will instead be dispatched separately from the current block, allowing
   * it to be run in parallel:
   * <pre>
   * val latch = new StandardLatch
   * val future = Future() map { _ ⇒
   *   Future.blocking()
   *   val nested = Future()
   *   nested foreach (_ ⇒ latch.open)
   *   latch.await
   * }
   * </pre>
   */
  def blocking()(implicit dispatcher: MessageDispatcher): Unit =
    _taskStack.get match {
      case Some(taskStack) if taskStack.nonEmpty ⇒
        val tasks = taskStack.elems
        taskStack.clear()
        _taskStack set None
        dispatchTask(() ⇒ _taskStack.get.get.elems = tasks, true)
      case Some(_) ⇒ _taskStack set None
      case _       ⇒ // already None
    }

  private val _taskStack = new ThreadLocal[Option[Stack[() ⇒ Unit]]]() {
    override def initialValue = None
  }

  private[akka] def dispatchTask(task: () ⇒ Unit, force: Boolean = false)(implicit dispatcher: MessageDispatcher): Unit =
    _taskStack.get match {
      case Some(taskStack) if !force ⇒ taskStack push task
      case _ ⇒
        dispatcher dispatchTask { () ⇒
          try {
            val taskStack = Stack[() ⇒ Unit](task)
            _taskStack set Some(taskStack)
            while (taskStack.nonEmpty) {
              val next = taskStack.pop()
              try {
                next.apply()
              } catch {
                case e ⇒ // TODO FIXME: Throwable or Exception, log or do what?
              }
            }
          } finally { _taskStack set None }
        }
    }
}

sealed trait Future[+T] extends japi.Future[T] {

  implicit def dispatcher: MessageDispatcher

  /**
   * For use only within a Future.flow block or another compatible Delimited Continuations reset block.
   *
   * Returns the result of this Future without blocking, by suspending execution and storing it as a
   * continuation until the result is available.
   */
  def apply()(implicit timeout: Timeout): T @cps[Future[Any]] = shift(this flatMap (_: T ⇒ Future[Any]))

  /**
   * Blocks awaiting completion of this Future, then returns the resulting value,
   * or throws the completed exception
   *
   * Scala & Java API
   *
   * throws FutureTimeoutException if this Future times out when waiting for completion
   */
  def get: T = this.await.resultOrException.get

  /**
   * Blocks the current thread until the Future has been completed or the
   * timeout has expired. In the case of the timeout expiring a
   * FutureTimeoutException will be thrown.
   */
  def await: Future[T]

  /**
   * Blocks the current thread until the Future has been completed or the
   * timeout has expired, additionally bounding the waiting period according to
   * the <code>atMost</code> parameter. The timeout will be the lesser value of
   * 'atMost' and the timeout supplied at the constructuion of this Future.  In
   * the case of the timeout expiring a FutureTimeoutException will be thrown.
   * Other callers of this method are not affected by the additional bound
   * imposed by <code>atMost</code>.
   */
  def await(atMost: Duration): Future[T]

  /**
   * Await completion of this Future and return its value if it conforms to A's
   * erased type. Will throw a ClassCastException if the value does not
   * conform, or any exception the Future was completed with. Will return None
   * in case of a timeout.
   */
  def as[A](implicit m: Manifest[A]): Option[A] = {
    try await catch { case _: FutureTimeoutException ⇒ }
    value match {
      case None           ⇒ None
      case Some(Left(ex)) ⇒ throw ex
      case Some(Right(v)) ⇒
        try { Some(BoxedType(m.erasure).cast(v).asInstanceOf[A]) } catch {
          case c: ClassCastException ⇒
            if (v.asInstanceOf[AnyRef] eq null) throw new ClassCastException("null cannot be cast to " + m.erasure)
            else throw new ClassCastException("'" + v + "' of class " + v.asInstanceOf[AnyRef].getClass + " cannot be cast to " + m.erasure)
        }
    }
  }

  /**
   * Await completion of this Future and return its value if it conforms to A's
   * erased type, None otherwise. Will throw any exception the Future was
   * completed with. Will return None in case of a timeout.
   */
  def asSilently[A](implicit m: Manifest[A]): Option[A] = {
    try await catch { case _: FutureTimeoutException ⇒ }
    value match {
      case None           ⇒ None
      case Some(Left(ex)) ⇒ throw ex
      case Some(Right(v)) ⇒
        try Some(BoxedType(m.erasure).cast(v).asInstanceOf[A])
        catch { case _: ClassCastException ⇒ None }
    }
  }

  /**
   * Tests whether this Future has been completed.
   */
  final def isCompleted: Boolean = value.isDefined

  /**
   * Tests whether this Future's timeout has expired.
   *
   * Note that an expired Future may still contain a value, or it may be
   * completed with a value.
   */
  def isExpired: Boolean

  def timeout: Timeout

  /**
   * This Future's timeout in nanoseconds.
   */
  def timeoutInNanos = if (timeout.duration.isFinite) timeout.duration.toNanos else Long.MaxValue

  /**
   * The contained value of this Future. Before this Future is completed
   * the value will be None. After completion the value will be Some(Right(t))
   * if it contains a valid result, or Some(Left(error)) if it contains
   * an exception.
   */
  def value: Option[Either[Throwable, T]]

  /**
   * Returns the successful result of this Future if it exists.
   */
  final def result: Option[T] = value match {
    case Some(Right(r)) ⇒ Some(r)
    case _              ⇒ None
  }

  /**
   * Returns the contained exception of this Future if it exists.
   */
  final def exception: Option[Throwable] = value match {
    case Some(Left(e)) ⇒ Some(e)
    case _             ⇒ None
  }

  /**
   * When this Future is completed, apply the provided function to the
   * Future. If the Future has already been completed, this will apply
   * immediately. Will not be called in case of a timeout, which also holds if
   * corresponding Promise is attempted to complete after expiry. Multiple
   * callbacks may be registered; there is no guarantee that they will be
   * executed in a particular order.
   */
  def onComplete(func: Future[T] ⇒ Unit): this.type

  /**
   * When the future is completed with a valid result, apply the provided
   * PartialFunction to the result. See `onComplete` for more details.
   * <pre>
   *   future onResult {
   *     case Foo ⇒ target ! "foo"
   *     case Bar ⇒ target ! "bar"
   *   }
   * </pre>
   */
  final def onResult(pf: PartialFunction[T, Unit]): this.type = onComplete {
    _.value match {
      case Some(Right(r)) if pf isDefinedAt r ⇒ pf(r)
      case _                                  ⇒
    }
  }

  /**
   * When the future is completed with an exception, apply the provided
   * PartialFunction to the exception. See `onComplete` for more details.
   * <pre>
   *   future onException {
   *     case NumberFormatException ⇒ target ! "wrong format"
   *   }
   * </pre>
   */
  final def onException(pf: PartialFunction[Throwable, Unit]): this.type = onComplete {
    _.value match {
      case Some(Left(ex)) if pf isDefinedAt ex ⇒ pf(ex)
      case _                                   ⇒
    }
  }

  def onTimeout(func: Future[T] ⇒ Unit): this.type

  def orElse[A >: T](fallback: ⇒ A): Future[A]

  /**
   * Creates a new Future that will handle any matching Throwable that this
   * Future might contain. If there is no match, or if this Future contains
   * a valid result then the new Future will contain the same.
   * Example:
   * <pre>
   * Future(6 / 0) recover { case e: ArithmeticException ⇒ 0 } // result: 0
   * Future(6 / 0) recover { case e: NotFoundException   ⇒ 0 } // result: exception
   * Future(6 / 2) recover { case e: ArithmeticException ⇒ 0 } // result: 3
   * </pre>
   */
  final def recover[A >: T](pf: PartialFunction[Throwable, A])(implicit timeout: Timeout): Future[A] = {
    val future = new DefaultPromise[A](timeout)
    onComplete {
      _.value.get match {
        case Left(e) if pf isDefinedAt e ⇒ future.complete(try { Right(pf(e)) } catch { case x: Exception ⇒ Left(x) })
        case otherwise                   ⇒ future complete otherwise
      }
    }
    future
  }

  /**
   * Creates a new Future by applying a function to the successful result of
   * this Future. If this Future is completed with an exception then the new
   * Future will also contain this exception.
   * Example:
   * <pre>
   * val future1 = for {
   *   a: Int    <- actor ? "Hello" // returns 5
   *   b: String <- actor ? a       // returns "10"
   *   c: String <- actor ? 7       // returns "14"
   * } yield b + "-" + c
   * </pre>
   */
  final def map[A](f: T ⇒ A)(implicit timeout: Timeout): Future[A] = {
    val future = new DefaultPromise[A](timeout)
    onComplete {
      _.value.get match {
        case l: Left[_, _] ⇒ future complete l.asInstanceOf[Either[Throwable, A]]
        case Right(res) ⇒
          future complete (try {
            Right(f(res))
          } catch {
            case e: Exception ⇒
              dispatcher.app.mainbus.publish(Error(e, this, e.getMessage))
              Left(e)
          })
      }
    }
    future
  }

  /**
   * Creates a new Future[A] which is completed with this Future's result if
   * that conforms to A's erased type or a ClassCastException otherwise.
   */
  final def mapTo[A](implicit m: Manifest[A], timeout: Timeout = this.timeout): Future[A] = {
    val fa = new DefaultPromise[A](timeout)
    onComplete { ft ⇒
      fa complete (ft.value.get match {
        case l: Left[_, _] ⇒ l.asInstanceOf[Either[Throwable, A]]
        case Right(t) ⇒
          try {
            Right(BoxedType(m.erasure).cast(t).asInstanceOf[A])
          } catch {
            case e: ClassCastException ⇒ Left(e)
          }
      })
    }
    fa
  }

  /**
   * Creates a new Future by applying a function to the successful result of
   * this Future, and returns the result of the function as the new Future.
   * If this Future is completed with an exception then the new Future will
   * also contain this exception.
   * Example:
   * <pre>
   * val future1 = for {
   *   a: Int    <- actor ? "Hello" // returns 5
   *   b: String <- actor ? a       // returns "10"
   *   c: String <- actor ? 7       // returns "14"
   * } yield b + "-" + c
   * </pre>
   */
  final def flatMap[A](f: T ⇒ Future[A])(implicit timeout: Timeout): Future[A] = {
    val future = new DefaultPromise[A](timeout)

    onComplete {
      _.value.get match {
        case l: Left[_, _] ⇒ future complete l.asInstanceOf[Either[Throwable, A]]
        case Right(r) ⇒ try {
          future.completeWith(f(r))
        } catch {
          case e: Exception ⇒
            dispatcher.app.mainbus.publish(Error(e, this, e.getMessage))
            future complete Left(e)
        }
      }
    }
    future
  }

  final def foreach(f: T ⇒ Unit): Unit = onComplete {
    _.value.get match {
      case Right(r) ⇒ f(r)
      case _        ⇒
    }
  }

  final def withFilter(p: T ⇒ Boolean)(implicit timeout: Timeout) = new FutureWithFilter[T](this, p)

  final class FutureWithFilter[+A](self: Future[A], p: A ⇒ Boolean)(implicit timeout: Timeout) {
    def foreach(f: A ⇒ Unit): Unit = self filter p foreach f
    def map[B](f: A ⇒ B): Future[B] = self filter p map f
    def flatMap[B](f: A ⇒ Future[B]): Future[B] = self filter p flatMap f
    def withFilter(q: A ⇒ Boolean): FutureWithFilter[A] = new FutureWithFilter[A](self, x ⇒ p(x) && q(x))
  }

  final def filter(p: T ⇒ Boolean)(implicit timeout: Timeout): Future[T] = {
    val future = new DefaultPromise[T](timeout)
    onComplete {
      _.value.get match {
        case l: Left[_, _] ⇒ future complete l.asInstanceOf[Either[Throwable, T]]
        case r @ Right(res) ⇒ future complete (try {
          if (p(res)) r else Left(new MatchError(res))
        } catch {
          case e: Exception ⇒
            dispatcher.app.mainbus.publish(Error(e, this, e.getMessage))
            Left(e)
        })
      }
    }
    future
  }

  /**
   * Returns the current result, throws the exception if one has been raised, else returns None
   */
  final def resultOrException: Option[T] = value match {
    case Some(Left(e))  ⇒ throw e
    case Some(Right(r)) ⇒ Some(r)
    case _              ⇒ None
  }
}

package japi {
  /* Java API */
  trait Future[+T] { self: akka.dispatch.Future[T] ⇒
    private[japi] final def onTimeout[A >: T](proc: Procedure[akka.dispatch.Future[A]]): this.type = self.onTimeout(proc(_))
    private[japi] final def onResult[A >: T](proc: Procedure[A]): this.type = self.onResult({ case r ⇒ proc(r.asInstanceOf[A]) }: PartialFunction[T, Unit])
    private[japi] final def onException(proc: Procedure[Throwable]): this.type = self.onException({ case t: Throwable ⇒ proc(t) }: PartialFunction[Throwable, Unit])
    private[japi] final def onComplete[A >: T](proc: Procedure[akka.dispatch.Future[A]]): this.type = self.onComplete(proc(_))
    private[japi] final def map[A >: T, B](f: JFunc[A, B], timeout: Timeout): akka.dispatch.Future[B] = {
      implicit val t = timeout
      self.map(f(_))
    }
    private[japi] final def flatMap[A >: T, B](f: JFunc[A, akka.dispatch.Future[B]], timeout: Timeout): akka.dispatch.Future[B] = {
      implicit val t = timeout
      self.flatMap(f(_))
    }
    private[japi] final def foreach[A >: T](proc: Procedure[A]): Unit = self.foreach(proc(_))
    private[japi] final def filter[A >: T](p: JFunc[A, java.lang.Boolean], timeout: Timeout): akka.dispatch.Future[A] = {
      implicit val t = timeout
      self.filter((a: Any) ⇒ p(a.asInstanceOf[A])).asInstanceOf[akka.dispatch.Future[A]]
    }
  }
}

object Promise {

  /**
   * Creates a non-completed, new, Promise with the supplied timeout in milliseconds
   */
  def apply[A](timeout: Timeout)(implicit dispatcher: MessageDispatcher): Promise[A] = new DefaultPromise[A](timeout)

  /**
   * Creates a non-completed, new, Promise with the default timeout (akka.actor.timeout in conf)
   */
  def apply[A]()(implicit dispatcher: MessageDispatcher, timeout: Timeout): Promise[A] = apply(timeout)
}

/**
 * Essentially this is the Promise (or write-side) of a Future (read-side).
 */
trait Promise[T] extends Future[T] {
  /**
   * Completes this Future with the specified result, if not already completed.
   * @return this
   */
  def complete(value: Either[Throwable, T]): this.type

  /**
   * Completes this Future with the specified result, if not already completed.
   * @return this
   */
  final def completeWithResult(result: T): this.type = complete(Right(result))

  /**
   * Completes this Future with the specified exception, if not already completed.
   * @return this
   */
  final def completeWithException(exception: Throwable): this.type = complete(Left(exception))

  /**
   * Completes this Future with the specified other Future, when that Future is completed,
   * unless this Future has already been completed.
   * @return this.
   */
  final def completeWith(other: Future[T]): this.type = {
    other onComplete { f ⇒ complete(f.value.get) }
    this
  }

  final def <<(value: T): Future[T] @cps[Future[Any]] = shift { cont: (Future[T] ⇒ Future[Any]) ⇒ cont(complete(Right(value))) }

  final def <<(other: Future[T]): Future[T] @cps[Future[Any]] = shift { cont: (Future[T] ⇒ Future[Any]) ⇒
    val fr = new DefaultPromise[Any](this.timeout)
    this completeWith other onComplete { f ⇒
      try {
        fr completeWith cont(f)
      } catch {
        case e: Exception ⇒
          dispatcher.app.mainbus.publish(Error(e, this, e.getMessage))
          fr completeWithException e
      }
    }
    fr
  }

  final def <<(stream: PromiseStreamOut[T]): Future[T] @cps[Future[Any]] = shift { cont: (Future[T] ⇒ Future[Any]) ⇒
    val fr = new DefaultPromise[Any](this.timeout)
    stream.dequeue(this).onComplete { f ⇒
      try {
        fr completeWith cont(f)
      } catch {
        case e: Exception ⇒
          dispatcher.app.mainbus.publish(Error(e, this, e.getMessage))
          fr completeWithException e
      }
    }
    fr
  }
}

//Companion object to FState, just to provide a cheap, immutable default entry
private[dispatch] object DefaultPromise {
  def EmptyPending[T](): FState[T] = emptyPendingValue.asInstanceOf[FState[T]]

  /**
   * Represents the internal state of the DefaultCompletableFuture
   */

  sealed trait FState[+T] { def value: Option[Either[Throwable, T]] }
  case class Pending[T](listeners: List[Future[T] ⇒ Unit] = Nil) extends FState[T] {
    def value: Option[Either[Throwable, T]] = None
  }
  case class Success[T](value: Option[Either[Throwable, T]] = None) extends FState[T] {
    def result: T = value.get.right.get
  }
  case class Failure[T](value: Option[Either[Throwable, T]] = None) extends FState[T] {
    def exception: Throwable = value.get.left.get
  }
  case object Expired extends FState[Nothing] {
    def value: Option[Either[Throwable, Nothing]] = None
  }
  private val emptyPendingValue = Pending[Nothing](Nil)
}

/**
 * The default concrete Future implementation.
 */
class DefaultPromise[T](val timeout: Timeout)(implicit val dispatcher: MessageDispatcher) extends AbstractPromise with Promise[T] {
  self ⇒

  import DefaultPromise.{ FState, Success, Failure, Pending, Expired }

  def this()(implicit dispatcher: MessageDispatcher, timeout: Timeout) = this(timeout)

  def this(timeout: Long)(implicit dispatcher: MessageDispatcher) = this(Timeout(timeout))

  def this(timeout: Long, timeunit: TimeUnit)(implicit dispatcher: MessageDispatcher) = this(Timeout(timeout, timeunit))

  private val _startTimeInNanos = currentTimeInNanos

  @tailrec
  private def awaitUnsafe(waitTimeNanos: Long): Boolean = {
    if (value.isEmpty && waitTimeNanos > 0) {
      val ms = NANOS.toMillis(waitTimeNanos)
      val ns = (waitTimeNanos % 1000000l).toInt //As per object.wait spec
      val start = currentTimeInNanos
      try { synchronized { if (value.isEmpty) wait(ms, ns) } } catch { case e: InterruptedException ⇒ }

      awaitUnsafe(waitTimeNanos - (currentTimeInNanos - start))
    } else {
      value.isDefined
    }
  }

  def await(atMost: Duration): this.type = if (value.isDefined) this else {
    Future.blocking()

    val waitNanos =
      if (timeout.duration.isFinite && atMost.isFinite)
        atMost.toNanos min timeLeft()
      else if (atMost.isFinite)
        atMost.toNanos
      else if (timeout.duration.isFinite)
        timeLeft()
      else Long.MaxValue //If both are infinite, use Long.MaxValue

    if (awaitUnsafe(waitNanos)) this
    else throw new FutureTimeoutException("Futures timed out after [" + NANOS.toMillis(waitNanos) + "] milliseconds")
  }

  def await = await(timeout.duration)

  def isExpired: Boolean = if (timeout.duration.isFinite) timeLeft() <= 0 else false

  def value: Option[Either[Throwable, T]] = getState.value

  @inline
  protected final def updateState(oldState: FState[T], newState: FState[T]): Boolean =
    AbstractPromise.updater.asInstanceOf[AtomicReferenceFieldUpdater[AbstractPromise, FState[T]]].compareAndSet(this, oldState, newState)

  @inline
  protected final def getState: FState[T] = {

    @tailrec
    def read(): FState[T] = {
      val cur = AbstractPromise.updater.asInstanceOf[AtomicReferenceFieldUpdater[AbstractPromise, FState[T]]].get(this)
      if (cur.isInstanceOf[Pending[_]] && isExpired) {
        if (updateState(cur, Expired)) Expired else read()
      } else cur
    }

    read()
  }

  def complete(value: Either[Throwable, T]): this.type = {
    val callbacks = {
      try {
        @tailrec
        def tryComplete: List[Future[T] ⇒ Unit] = {
          val cur = getState

          cur match {
            case Pending(listeners) ⇒
              if (updateState(cur, if (value.isLeft) Failure(Some(value)) else Success(Some(value)))) listeners
              else tryComplete
            case _ ⇒ Nil
          }
        }
        tryComplete
      } finally {
        synchronized { notifyAll() } //Notify any evil blockers
      }
    }

    if (callbacks.nonEmpty) Future.dispatchTask(() ⇒ callbacks foreach notifyCompleted)

    this
  }

  def onComplete(func: Future[T] ⇒ Unit): this.type = {
    @tailrec //Returns whether the future has already been completed or not
    def tryAddCallback(): Boolean = {
      val cur = getState
      cur match {
        case _: Success[_] | _: Failure[_] ⇒ true
        case Expired                       ⇒ false
        case p: Pending[_] ⇒
          val pt = p.asInstanceOf[Pending[T]]
          if (updateState(pt, pt.copy(listeners = func :: pt.listeners))) false
          else tryAddCallback()
      }
    }

    if (tryAddCallback()) Future.dispatchTask(() ⇒ notifyCompleted(func))

    this
  }

  def onTimeout(func: Future[T] ⇒ Unit): this.type = {
    val runNow =
      if (!timeout.duration.isFinite) false //Not possible
      else if (value.isEmpty) {
        if (!isExpired) {
          val runnable = new Runnable {
            def run() {
              if (!isCompleted) {
                if (!isExpired) dispatcher.app.scheduler.scheduleOnce(this, timeLeftNoinline(), NANOS)
                else func(DefaultPromise.this)
              }
            }
          }
          val timeoutFuture = dispatcher.app.scheduler.scheduleOnce(runnable, timeLeft(), NANOS)
          onComplete(_ ⇒ timeoutFuture.cancel(true))
          false
        } else true
      } else false

    if (runNow) Future.dispatchTask(() ⇒ notifyCompleted(func))

    this
  }

  final def orElse[A >: T](fallback: ⇒ A): Future[A] =
    if (timeout.duration.isFinite) {
      getState match {
        case _: Success[_] | _: Failure[_] ⇒ this
        case Expired                       ⇒ Future[A](fallback, timeout)
        case _: Pending[_] ⇒
          val promise = new DefaultPromise[A](Timeout.never) //TODO FIXME We can't have infinite timeout here, doesn't make sense.
          promise completeWith this
          val runnable = new Runnable {
            def run() {
              if (!isCompleted) {
                if (!isExpired) dispatcher.app.scheduler.scheduleOnce(this, timeLeftNoinline(), NANOS)
                else promise complete (try { Right(fallback) } catch { case e ⇒ Left(e) })
              }
            }
          }
          dispatcher.app.scheduler.scheduleOnce(runnable, timeLeft(), NANOS)
          promise
      }
    } else this

  private def notifyCompleted(func: Future[T] ⇒ Unit) {
    try { func(this) } catch { case e ⇒ dispatcher.app.mainbus.publish(Error(e, this, "Future onComplete-callback raised an exception")) } //TODO catch, everything? Really?
  }

  @inline
  private def currentTimeInNanos: Long = MILLIS.toNanos(System.currentTimeMillis) //TODO Switch to math.abs(System.nanoTime)?
  //TODO: the danger of Math.abs is that it could break the ordering of time. So I would not recommend an abs.
  @inline
  private def timeLeft(): Long = timeoutInNanos - (currentTimeInNanos - _startTimeInNanos)

  private def timeLeftNoinline(): Long = timeLeft()
}

/**
 * An already completed Future is seeded with it's result at creation, is useful for when you are participating in
 * a Future-composition but you already have a value to contribute.
 */
sealed class KeptPromise[T](suppliedValue: Either[Throwable, T])(implicit val dispatcher: MessageDispatcher) extends Promise[T] {
  val value = Some(suppliedValue)

  def complete(value: Either[Throwable, T]): this.type = this
  def onComplete(func: Future[T] ⇒ Unit): this.type = {
    Future dispatchTask (() ⇒ func(this))
    this
  }
  def await(atMost: Duration): this.type = this
  def await: this.type = this
  def isExpired: Boolean = true
  def timeout: Timeout = Timeout.zero

  final def onTimeout(func: Future[T] ⇒ Unit): this.type = this
  final def orElse[A >: T](fallback: ⇒ A): Future[A] = this

}<|MERGE_RESOLUTION|>--- conflicted
+++ resolved
@@ -6,13 +6,8 @@
 package akka.dispatch
 
 import akka.AkkaException
-<<<<<<< HEAD
 import akka.event.Logging.Error
-import akka.actor.{ UntypedChannel, Timeout, ExceptionChannel }
-=======
-import akka.event.EventHandler
-import akka.actor.{ Timeout }
->>>>>>> 294c71d9
+import akka.actor.Timeout
 import scala.Option
 import akka.japi.{ Procedure, Function ⇒ JFunc, Option ⇒ JOption }
 
