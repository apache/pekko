/**
 *  Copyright (C) 2009-2011 Typesafe Inc. <http://www.typesafe.com>
 */

package akka.actor

import akka.event.EventHandler
import akka.dispatch._
import akka.config._
import akka.config.Supervision._
import akka.util._
import akka.serialization.{ Serializer, Serialization }
import ReflectiveAccess._
import ClusterModule._
import java.net.InetSocketAddress
import java.util.concurrent.atomic.AtomicReference
import java.util.concurrent.{ ScheduledFuture, ConcurrentHashMap, TimeUnit }
import java.util.{ Map ⇒ JMap }

import scala.reflect.BeanProperty
import scala.collection.immutable.Stack
import scala.annotation.tailrec
import java.lang.IllegalStateException

private[akka] object ActorRefInternals {

  /**
   * LifeCycles for ActorRefs.
   */
  private[akka] sealed trait StatusType

  object UNSTARTED extends StatusType

  object RUNNING extends StatusType

  object BEING_RESTARTED extends StatusType

  object SHUTDOWN extends StatusType

}

/**
 * ActorRef is an immutable and serializable handle to an Actor.
 * <p/>
 * Create an ActorRef for an Actor by using the factory method on the Actor object.
 * <p/>
 * Here is an example on how to create an actor with a default constructor.
 * <pre>
 *   import Actor._
 *
 *   val actor = actorOf[MyActor]
 *   actor.start()
 *   actor ! message
 *   actor.stop()
 * </pre>
 *
 * You can also create and start actors like this:
 * <pre>
 *   val actor = actorOf[MyActor].start()
 * </pre>
 *
 * Here is an example on how to create an actor with a non-default constructor.
 * <pre>
 *   import Actor._
 *
 *   val actor = actorOf(new MyActor(...))
 *   actor.start()
 *   actor ! message
 *   actor.stop()
 * </pre>
 *
 * @author <a href="http://jonasboner.com">Jonas Bon&#233;r</a>
 */
trait ActorRef extends ActorRefShared with ForwardableChannel with java.lang.Comparable[ActorRef] with Serializable {
  scalaRef: ScalaActorRef ⇒
  // Only mutable for RemoteServer in order to maintain identity across nodes
  @volatile
  protected[akka] var _uuid = newUuid
  @volatile
  protected[this] var _status: ActorRefInternals.StatusType = ActorRefInternals.UNSTARTED

  def address: String

  /**
   * User overridable callback/setting.
   * <p/>
   * Defines the default timeout for '?'/'ask' invocations,
   * e.g. the timeout for the future returned by the call to '?'/'ask'.
   */
  @deprecated("Will be replaced by implicit-scoped timeout on all methods that needs it, will default to timeout specified in config", "1.1")
  @BeanProperty
  @volatile
  var timeout: Long = Actor.TIMEOUT

  /**
   * User overridable callback/setting.
   * <p/>
   * Defines the default timeout for an initial receive invocation.
   * When specified, the receive function should be able to handle a 'ReceiveTimeout' message.
   */
  @volatile
  var receiveTimeout: Option[Long] = None

  /**
   * Akka Java API. <p/>
   * Defines the default timeout for an initial receive invocation.
   * When specified, the receive function should be able to handle a 'ReceiveTimeout' message.
   */
  def setReceiveTimeout(timeout: Long) {
    this.receiveTimeout = Some(timeout)
  }

  def getReceiveTimeout: Option[Long] = receiveTimeout

  /**
   * Akka Java API. <p/>
   *  A faultHandler defines what should be done when a linked actor signals an error.
   * <p/>
   * Can be one of:
   * <pre>
   * getContext().setFaultHandler(new AllForOneStrategy(new Class[]{Throwable.class},maxNrOfRetries, withinTimeRange));
   * </pre>
   * Or:
   * <pre>
   * getContext().setFaultHandler(new OneForOneStrategy(new Class[]{Throwable.class},maxNrOfRetries, withinTimeRange));
   * </pre>
   */
  def setFaultHandler(handler: FaultHandlingStrategy)

  def getFaultHandler: FaultHandlingStrategy

  /**
   * Akka Java API. <p/>
   *  A lifeCycle defines whether the actor will be stopped on error (Temporary) or if it can be restarted (Permanent)
   * <p/>
   * Can be one of:
   *
   * import static akka.config.Supervision.*;
   * <pre>
   * getContext().setLifeCycle(permanent());
   * </pre>
   * Or:
   * <pre>
   * getContext().setLifeCycle(temporary());
   * </pre>
   */
  def setLifeCycle(lifeCycle: LifeCycle)

  def getLifeCycle: LifeCycle

  /**
   * Akka Java API. <p/>
   * The default dispatcher is the <tt>Dispatchers.globalDispatcher</tt>.
   * This means that all actors will share the same event-driven executor based dispatcher.
   * <p/>
   * You can override it so it fits the specific use-case that the actor is used for.
   * See the <tt>akka.dispatch.Dispatchers</tt> class for the different
   * dispatchers available.
   * <p/>
   * The default is also that all actors that are created and spawned from within this actor
   * is sharing the same dispatcher as its creator.
   */
  def setDispatcher(dispatcher: MessageDispatcher) {
    this.dispatcher = dispatcher
  }

  def getDispatcher: MessageDispatcher = dispatcher

  /**
   *   Holds the hot swapped partial function.
   */
  @volatile
  protected[akka] var hotswap = Stack[PartialFunction[Any, Unit]]()

  /**
   *  This is a reference to the message currently being processed by the actor
   */
  @volatile
  protected[akka] var currentMessage: MessageInvocation = null

  /**
   * Comparison only takes uuid into account.
   */
  def compareTo(other: ActorRef) = this.uuid compareTo other.uuid

  /**
   * Returns the uuid for the actor.
   */
  def getUuid = _uuid

  def uuid = _uuid

  /**
   * Akka Java API. <p/>
   * The reference sender Actor of the last received message.
   * Is defined if the message was sent from another Actor, else None.
   */
  def getSender: Option[ActorRef] = sender

  /**
   * Akka Java API. <p/>
   * The reference sender future of the last received message.
   * Is defined if the message was sent with sent with '?'/'ask', else None.
   */
  def getSenderFuture: Option[Promise[Any]] = senderFuture

  /**
   * Is the actor being restarted?
   */
  def isBeingRestarted: Boolean = _status == ActorRefInternals.BEING_RESTARTED

  /**
   * Is the actor running?
   */
  def isRunning: Boolean = _status match {
    case ActorRefInternals.BEING_RESTARTED | ActorRefInternals.RUNNING ⇒ true
    case _ ⇒ false
  }

  /**
   * Is the actor shut down?
   */
  def isShutdown: Boolean = _status == ActorRefInternals.SHUTDOWN

  /**
   * Is the actor ever started?
   */
  def isUnstarted: Boolean = _status == ActorRefInternals.UNSTARTED

  /**
   * Only for internal use. UUID is effectively final.
   */
  protected[akka] def uuid_=(uid: Uuid) {
    _uuid = uid
  }

  /**
   * Akka Java API. <p/>
   * @see ask(message: AnyRef, sender: ActorRef): Future[_]
   * Uses the Actors default timeout (setTimeout()) and omits the sender
   */
  def ask(message: AnyRef): Future[AnyRef] = ask(message, timeout, null)

  /**
   * Akka Java API. <p/>
   * @see ask(message: AnyRef, sender: ActorRef): Future[_]
   * Uses the specified timeout (milliseconds)
   */
  def ask(message: AnyRef, timeout: Long): Future[Any] = ask(message, timeout, null)

  /**
   * Akka Java API. <p/>
   * @see ask(message: AnyRef, sender: ActorRef): Future[_]
   * Uses the Actors default timeout (setTimeout())
   */
  def ask(message: AnyRef, sender: ActorRef): Future[AnyRef] = ask(message, timeout, sender)

  /**
   *  Akka Java API. <p/>
   * Sends a message asynchronously returns a future holding the eventual reply message.
   * <p/>
   * <b>NOTE:</b>
   * Use this method with care. In most cases it is better to use 'sendOneWay' together with the 'getContext().getSender()' to
   * implement request/response message exchanges.
   * <p/>
   * If you are sending messages using <code>ask</code> then you <b>have to</b> use <code>getContext().reply(..)</code>
   * to send a reply message to the original sender. If not then the sender will block until the timeout expires.
   */
  def ask(message: AnyRef, timeout: Long, sender: ActorRef): Future[AnyRef] =
    ?(message, Timeout(timeout))(sender).asInstanceOf[Future[AnyRef]]

  /**
   * Akka Java API. <p/>
   * Forwards the message specified to this actor and preserves the original sender of the message
   */
  def forward(message: AnyRef, sender: ActorRef) {
    if (sender eq null) throw new IllegalArgumentException("The 'sender' argument to 'forward' can't be null")
    else forward(message)(sender)
  }

  /**
   * Akka Scala & Java API
   * Use <code>self.reply(..)</code> to reply with a message to the original sender of the message currently
   * being processed. This method  fails if the original sender of the message could not be determined with an
   * IllegalStateException.
   *
   * If you don't want deal with this IllegalStateException, but just a boolean, just use the <code>tryReply(...)</code>
   * version.
   *
   * <p/>
   * Throws an IllegalStateException if unable to determine what to reply to.
   */
  def reply(message: Any) = channel.!(message)(this)

  /**
   * Akka Scala & Java API
   * Use <code>tryReply(..)</code> to try reply with a message to the original sender of the message currently
   * being processed. This method
   * <p/>
   * Returns true if reply was sent, and false if unable to determine what to reply to.
   *
   * If you would rather have an exception, check the <code>reply(..)</code> version.
   */
  def tryReply(message: Any): Boolean = channel.safe_!(message)(this)

  /**
   * Sets the dispatcher for this actor. Needs to be invoked before the actor is started.
   */
  def dispatcher_=(md: MessageDispatcher)

  /**
   * Get the dispatcher for this actor.
   */
  def dispatcher: MessageDispatcher

  /**
   * Starts up the actor and its message queue.
   */
  def start(): this.type

  /**
   * Shuts down the actor its dispatcher and message queue.
   * Alias for 'stop'.
   */
  def exit() {
    stop()
  }

  /**
   * Shuts down the actor its dispatcher and message queue.
   */
  def stop()

  /**
   * Links an other actor to this actor. Links are unidirectional and means that a the linking actor will
   * receive a notification if the linked actor has crashed.
   * <p/>
   * If the 'trapExit' member field of the 'faultHandler' has been set to at contain at least one exception class then it will
   * 'trap' these exceptions and automatically restart the linked actors according to the restart strategy
   * defined by the 'faultHandler'.
   */
  def link(actorRef: ActorRef)

  /**
   * Unlink the actor.
   */
  def unlink(actorRef: ActorRef)

  /**
   * Atomically start and link an actor.
   */
  def startLink(actorRef: ActorRef): ActorRef

  /**
   * Returns the supervisor, if there is one.
   */
  def supervisor: Option[ActorRef]

  /**
   * Akka Java API. <p/>
   * Returns the supervisor, if there is one.
   */
  def getSupervisor: ActorRef = supervisor getOrElse null

  /**
   * Returns an unmodifiable Java Map containing the linked actors,
   * please note that the backing map is thread-safe but not immutable
   */
  def linkedActors: JMap[Uuid, ActorRef]

  /**
   * Java API. <p/>
   * Returns an unmodifiable Java Map containing the linked actors,
   * please note that the backing map is thread-safe but not immutable
   */
  def getLinkedActors: JMap[Uuid, ActorRef] = linkedActors

  /**
   * Abstraction for unification of sender and senderFuture for later reply
   */
  def channel: UntypedChannel = {
    val msg = currentMessage
    if (msg ne null) msg.channel
    else NullChannel
  }

  /*
   * Implementation of ForwardableChannel
   */

  def sendException(ex: Throwable) {}

  def isUsableOnlyOnce = false

  def isUsable = true

  def isReplyable = true

  def canSendException = false

  /**
   * Java API. <p/>
   * Abstraction for unification of sender and senderFuture for later reply
   */
  def getChannel: UntypedChannel = channel

  protected[akka] def invoke(messageHandle: MessageInvocation)

  protected[akka] def postMessageToMailbox(message: Any, channel: UntypedChannel): Unit

  protected[akka] def postMessageToMailboxAndCreateFutureResultWithTimeout(
    message: Any,
    timeout: Timeout,
    channel: UntypedChannel): Future[Any]

  protected[akka] def actorInstance: AtomicReference[Actor]

  protected[akka] def actor: Actor = actorInstance.get

  protected[akka] def supervisor_=(sup: Option[ActorRef])

  protected[akka] def mailbox: AnyRef

  protected[akka] def mailbox_=(value: AnyRef): AnyRef

  protected[akka] def handleTrapExit(dead: ActorRef, reason: Throwable)

  protected[akka] def restart(reason: Throwable, maxNrOfRetries: Option[Int], withinTimeRange: Option[Int])

  protected[akka] def restartLinkedActors(reason: Throwable, maxNrOfRetries: Option[Int], withinTimeRange: Option[Int])

  override def hashCode: Int = HashCode.hash(HashCode.SEED, uuid)

  override def equals(that: Any): Boolean = {
    that.isInstanceOf[ActorRef] &&
      that.asInstanceOf[ActorRef].uuid == uuid
  }

  override def toString = "Actor[%s:%s]".format(address, uuid)
}

/**
 *  Local (serializable) ActorRef that is used when referencing the Actor on its "home" node.
 *
 * @author <a href="http://jonasboner.com">Jonas Bon&#233;r</a>
 */
class LocalActorRef private[akka] (private[this] val actorFactory: () ⇒ Actor, val address: String)
  extends ActorRef with ScalaActorRef {

  protected[akka] val guard = new ReentrantGuard

  @volatile
  protected[akka] var _futureTimeout: Option[ScheduledFuture[AnyRef]] = None

  @volatile
  private[akka] lazy val _linkedActors = new ConcurrentHashMap[Uuid, ActorRef]

  @volatile
  private[akka] var _supervisor: Option[ActorRef] = None

  @volatile
  private var maxNrOfRetriesCount: Int = 0

  @volatile
  private var restartTimeWindowStartNanos: Long = 0L

  @volatile
  private var _mailbox: AnyRef = _

  @volatile
  private[akka] var _dispatcher: MessageDispatcher = Dispatchers.defaultGlobalDispatcher

  protected[akka] val actorInstance = guard.withGuard {
    new AtomicReference[Actor](newActor)
  }

  def serializerErrorDueTo(reason: String) =
    throw new akka.config.ConfigurationException(
      "Could not create Serializer object [" + this.getClass.getName +
        "]")

  private val serializer: Serializer =
<<<<<<< HEAD
    try { Serialization.serializerFor(this.getClass) } catch { case e: Exception ⇒ serializerErrorDueTo(e.toString) }
=======
    try {
      Serialization.serializerFor(this.getClass)
    } catch {
      case e: Exception => serializerErrorDueTo(e.toString)
    }
>>>>>>> 0fcc35d4

  private lazy val replicationStorage: Option[TransactionLog] = {
    import DeploymentConfig._
    val replicationScheme = replicationSchemeFor(Deployer.deploymentFor(address)).getOrElse(Transient)
    if (isReplicated(replicationScheme)) {
      if (isReplicatedWithTransactionLog(replicationScheme)) {
        EventHandler.debug(this, "Creating a transaction log for Actor [%s] with replication strategy [%s]".format(address, replicationScheme))

        Some(transactionLog.newLogFor(_uuid.toString, isWriteBehindReplication(replicationScheme), replicationScheme)) //TODO FIXME @jboner shouldn't this be address?
      } else if (isReplicatedWithDataGrid(replicationScheme)) {
        throw new ConfigurationException("Replication storage type \"data-grid\" is not yet supported")
      } else {
        throw new ConfigurationException("Unknown replication storage type [" + replicationScheme + "]")
      }
    } else None
  }

  // If it was started inside "newActor", initialize it
  if (isRunning) initializeActorInstance

  // used only for deserialization
  private[akka] def this(
    __uuid: Uuid,
    __address: String,
    __timeout: Long,
    __receiveTimeout: Option[Long],
    __lifeCycle: LifeCycle,
    __supervisor: Option[ActorRef],
    __hotswap: Stack[PartialFunction[Any, Unit]],
    __factory: () ⇒ Actor) = {

    this(__factory, __address)

    _uuid = __uuid
    timeout = __timeout
    receiveTimeout = __receiveTimeout
    lifeCycle = __lifeCycle
    _supervisor = __supervisor
    hotswap = __hotswap
    setActorSelfFields(actor, this)
    start()
  }

  // ========= PUBLIC FUNCTIONS =========

  /**
   * Sets the dispatcher for this actor. Needs to be invoked before the actor is started.
   */
  def dispatcher_=(md: MessageDispatcher) {
    guard.withGuard {
      if (!isBeingRestarted) {
        if (!isRunning) _dispatcher = md
        else throw new ActorInitializationException(
          "Can not swap dispatcher for " + toString + " after it has been started")
      }
    }
  }

  /**
   * Get the dispatcher for this actor.
   */
  def dispatcher: MessageDispatcher = _dispatcher

  /**
   * Starts up the actor and its message queue.
   */
  def start(): this.type = guard.withGuard[this.type] {
    if (isShutdown) throw new ActorStartException(
      "Can't restart an actor that has been shut down with 'stop' or 'exit'")
    if (!isRunning) {
      dispatcher.attach(this)

      _status = ActorRefInternals.RUNNING

      // If we are not currently creating this ActorRef instance
      if ((actorInstance ne null) && (actorInstance.get ne null))
        initializeActorInstance

      checkReceiveTimeout //Schedule the initial Receive timeout
    }
    this
  }

  /**
   * Shuts down the actor its dispatcher and message queue.
   */
  def stop() {
    guard.withGuard {
      if (isRunning) {
        receiveTimeout = None
        cancelReceiveTimeout
        dispatcher.detach(this)
        _status = ActorRefInternals.SHUTDOWN
        try {
          val a = actor
          if (Actor.debugLifecycle) EventHandler.debug(a, "stopping")
          a.postStop()
        } finally {
          currentMessage = null
          Actor.registry.unregister(this)

          // This lines can trigger cluster start which makes cluster ZK client hang trying to reconnect indefinitely
          //if (ClusterModule.isEnabled) Actor.remote.unregister(this)

          setActorSelfFields(actorInstance.get, null)
        }
      } //else if (isBeingRestarted) throw new ActorKilledException("Actor [" + toString + "] is being restarted.")

      if (replicationStorage.isDefined) replicationStorage.get.delete()
    }
  }

  /**
   * Links an other actor to this actor. Links are unidirectional and means that a the linking actor will
   * receive a notification if the linked actor has crashed.
   * <p/>
   * If the 'trapExit' member field of the 'faultHandler' has been set to at contain at least one exception class then it will
   * 'trap' these exceptions and automatically restart the linked actors according to the restart strategy
   * defined by the 'faultHandler'.
   * <p/>
   * To be invoked from within the actor itself.
   */
  def link(actorRef: ActorRef) {
    guard.withGuard {
      val actorRefSupervisor = actorRef.supervisor
      val hasSupervisorAlready = actorRefSupervisor.isDefined
      if (hasSupervisorAlready && actorRefSupervisor.get.uuid == uuid) return // we already supervise this guy
      else if (hasSupervisorAlready) throw new IllegalActorStateException(
        "Actor can only have one supervisor [" + actorRef + "], e.g. link(actor) fails")
      else {
        _linkedActors.put(actorRef.uuid, actorRef)
        actorRef.supervisor = Some(this)
      }
    }
    if (Actor.debugLifecycle) EventHandler.debug(actor, "now supervising " + actorRef)
  }

  /**
   * Unlink the actor.
   * <p/>
   * To be invoked from within the actor itself.
   */
  def unlink(actorRef: ActorRef) {
    guard.withGuard {
      if (_linkedActors.remove(actorRef.uuid) eq null)
        throw new IllegalActorStateException("Actor [" + actorRef + "] is not a linked actor, can't unlink")
      actorRef.supervisor = None
      if (Actor.debugLifecycle) EventHandler.debug(actor, "stopped supervising " + actorRef)
    }
  }

  /**
   * Atomically start and link an actor.
   * <p/>
   * To be invoked from within the actor itself.
   */
  def startLink(actorRef: ActorRef): ActorRef = guard.withGuard {
    link(actorRef)
    actorRef.start()
    actorRef
  }

  /**
   * Returns the mailbox.
   */
  def mailbox: AnyRef = _mailbox

  protected[akka] def mailbox_=(value: AnyRef): AnyRef = {
    _mailbox = value;
    value
  }

  /**
   * Returns the supervisor, if there is one.
   */
  def supervisor: Option[ActorRef] = _supervisor

  // ========= AKKA PROTECTED FUNCTIONS =========
  @throws(classOf[java.io.ObjectStreamException])
  private def writeReplace(): AnyRef = {
    val inetaddr =
      if (ReflectiveAccess.RemoteModule.isEnabled) Actor.remote.address
      else ReflectiveAccess.RemoteModule.configDefaultAddress
    SerializedActorRef(uuid, address, inetaddr.getAddress.getHostAddress, inetaddr.getPort, timeout)
  }

  protected[akka] def supervisor_=(sup: Option[ActorRef]) {
    _supervisor = sup
  }

  protected[akka] def postMessageToMailbox(message: Any, channel: UntypedChannel): Unit =
    dispatcher dispatchMessage new MessageInvocation(this, message, channel)

  protected[akka] def postMessageToMailboxAndCreateFutureResultWithTimeout(
    message: Any,
    timeout: Timeout,
    channel: UntypedChannel): Future[Any] = {
    val future = channel match {
      case f: ActorPromise ⇒ f
      case _               ⇒ new ActorPromise(timeout)
    }
    dispatcher dispatchMessage new MessageInvocation(this, message, future)
    future
  }

  /**
   * Callback for the dispatcher. This is the single entry point to the user Actor implementation.
   */
  protected[akka] def invoke(messageHandle: MessageInvocation) {
    guard.lock.lock()
    try {
      if (!isShutdown) {
        currentMessage = messageHandle
        try {
          try {
            cancelReceiveTimeout() // FIXME: leave this here?
            actor(messageHandle.message)
            currentMessage = null // reset current message after successful invocation
          } catch {
            case e: InterruptedException ⇒
              handleExceptionInDispatch(e, messageHandle.message)
              throw e
            case e ⇒
              handleExceptionInDispatch(e, messageHandle.message)
          } finally {
            checkReceiveTimeout // Reschedule receive timeout
          }
        } catch {
          case e ⇒
            EventHandler.error(e, actor, messageHandle.message.toString)
            throw e
        }
      } else {
        // throwing away message if actor is shut down, no use throwing an exception in receiving actor's thread, isShutdown is enforced on caller side
      }
    } finally {
      guard.lock.unlock()
      if (replicationStorage.isDefined) replicationStorage.get.recordEntry(messageHandle, this)
    }
  }

  protected[akka] def handleTrapExit(dead: ActorRef, reason: Throwable) {
    faultHandler match {
      case AllForOneStrategy(trapExit, maxRetries, within) if trapExit.exists(_.isAssignableFrom(reason.getClass)) ⇒
        restartLinkedActors(reason, maxRetries, within)

      case OneForOneStrategy(trapExit, maxRetries, within) if trapExit.exists(_.isAssignableFrom(reason.getClass)) ⇒
        dead.restart(reason, maxRetries, within)

      case _ ⇒
        if (_supervisor.isDefined) notifySupervisorWithMessage(Death(this, reason))
        else dead.stop()
    }
  }

  private def requestRestartPermission(maxNrOfRetries: Option[Int], withinTimeRange: Option[Int]): Boolean = {

    val denied = if (maxNrOfRetries.isEmpty && withinTimeRange.isEmpty) {
      //Immortal
      false
    } else if (withinTimeRange.isEmpty) {
      // restrict number of restarts
      val retries = maxNrOfRetriesCount + 1
      maxNrOfRetriesCount = retries //Increment number of retries
      retries > maxNrOfRetries.get
    } else {
      // cannot restart more than N within M timerange
      val retries = maxNrOfRetriesCount + 1

      val windowStart = restartTimeWindowStartNanos
      val now = System.nanoTime
      //We are within the time window if it isn't the first restart, or if the window hasn't closed
      val insideWindow = if (windowStart == 0) true else (now - windowStart) <= TimeUnit.MILLISECONDS.toNanos(withinTimeRange.get)

      if (windowStart == 0 || !insideWindow) //(Re-)set the start of the window
        restartTimeWindowStartNanos = now

      //Reset number of restarts if window has expired, otherwise, increment it
      maxNrOfRetriesCount = if (windowStart != 0 && !insideWindow) 1 else retries //Increment number of retries

      val restartCountLimit = if (maxNrOfRetries.isDefined) maxNrOfRetries.get else 1

      //The actor is dead if it dies X times within the window of restart
      insideWindow && retries > restartCountLimit
    }

    denied == false //If we weren't denied, we have a go
  }

  protected[akka] def restart(reason: Throwable, maxNrOfRetries: Option[Int], withinTimeRange: Option[Int]) {
    def performRestart() {
      val failedActor = actorInstance.get
      if (Actor.debugLifecycle) EventHandler.debug(failedActor, "restarting")
      val message = if (currentMessage ne null) Some(currentMessage.message) else None
      failedActor.preRestart(reason, message)
      val freshActor = newActor
      setActorSelfFields(failedActor, null) // Only null out the references if we could instantiate the new actor
      actorInstance.set(freshActor) // Assign it here so if preStart fails, we can null out the sef-refs next call
      freshActor.preStart()
      freshActor.postRestart(reason)
      if (Actor.debugLifecycle) EventHandler.debug(freshActor, "restarted")
    }

    def tooManyRestarts() {
      notifySupervisorWithMessage(
        MaximumNumberOfRestartsWithinTimeRangeReached(this, maxNrOfRetries, withinTimeRange, reason))
      stop()
    }

    @tailrec
    def attemptRestart() {
      val success = if (requestRestartPermission(maxNrOfRetries, withinTimeRange)) {
        guard.withGuard[Boolean] {
          _status = ActorRefInternals.BEING_RESTARTED

          lifeCycle match {
            case Temporary ⇒
              shutDownTemporaryActor(this, reason)
              true

            case _ ⇒ // either permanent or none where default is permanent
              val success =
                try {
                  performRestart()
                  true
                } catch {
                  case e ⇒
                    EventHandler.error(e, this, "Exception in restart of Actor [%s]".format(toString))
                    false // an error or exception here should trigger a retry
                } finally {
                  currentMessage = null
                }

              if (success) {
                _status = ActorRefInternals.RUNNING
                dispatcher.resume(this)
                restartLinkedActors(reason, maxNrOfRetries, withinTimeRange)
              }
              success
          }
        }
      } else {
        tooManyRestarts()
        true // done
      }

      if (success) () // alles gut
      else attemptRestart()
    }

    attemptRestart() // recur
  }

  protected[akka] def restartLinkedActors(reason: Throwable, maxNrOfRetries: Option[Int], withinTimeRange: Option[Int]) = {
    val i = _linkedActors.values.iterator
    while (i.hasNext) {
      val actorRef = i.next
      actorRef.lifeCycle match {
        // either permanent or none where default is permanent
        case Temporary ⇒ shutDownTemporaryActor(actorRef, reason)
        case _ ⇒ actorRef.restart(reason, maxNrOfRetries, withinTimeRange)
      }
    }
  }

  def linkedActors: JMap[Uuid, ActorRef] = java.util.Collections.unmodifiableMap(_linkedActors)

  // ========= PRIVATE FUNCTIONS =========

  private[this] def newActor: Actor = {
    import Actor.{ actorRefInCreation ⇒ refStack }
    val stackBefore = refStack.get
    refStack.set(stackBefore.push(this))
    try {
      if (_status == ActorRefInternals.BEING_RESTARTED) {
        val a = actor
        val fresh = try a.freshInstance catch {
          case e ⇒
            EventHandler.error(e, a, "freshInstance() failed, falling back to initial actor factory")
            None
        }
        fresh match {
          case Some(ref) ⇒ ref
          case None ⇒ actorFactory()
        }
      } else {
        actorFactory()
      }
    } finally {
      val stackAfter = refStack.get
      if (stackAfter.nonEmpty)
        refStack.set(if (stackAfter.head eq null) stackAfter.pop.pop else stackAfter.pop) //pop null marker plus self
    }
  } match {
    case null  ⇒ throw new ActorInitializationException("Actor instance passed to ActorRef can not be 'null'")
    case valid ⇒ valid
  }

  private def shutDownTemporaryActor(temporaryActor: ActorRef, reason: Throwable) {
    temporaryActor.stop()
    _linkedActors.remove(temporaryActor.uuid) // remove the temporary actor
    // when this comes down through the handleTrapExit path, we get here when the temp actor is restarted
    notifySupervisorWithMessage(MaximumNumberOfRestartsWithinTimeRangeReached(temporaryActor, Some(0), None, reason))
    // if last temporary actor is gone, then unlink me from supervisor
    if (_linkedActors.isEmpty) notifySupervisorWithMessage(UnlinkAndStop(this))
    true
  }

  private def handleExceptionInDispatch(reason: Throwable, message: Any) {
    EventHandler.error(reason, this, message.toString)

    //Prevent any further messages to be processed until the actor has been restarted
    dispatcher.suspend(this)

    channel.sendException(reason)

    if (supervisor.isDefined) notifySupervisorWithMessage(Death(this, reason))
    else {
      lifeCycle match {
        case Temporary ⇒ shutDownTemporaryActor(this, reason)
        case _ ⇒ dispatcher.resume(this) //Resume processing for this actor
      }
    }
  }

  private def notifySupervisorWithMessage(notification: LifeCycleMessage) {
    // FIXME to fix supervisor restart of remote actor for oneway calls, inject a supervisor proxy that can send notification back to client
    _supervisor.foreach { sup ⇒
      if (sup.isShutdown) {
        // if supervisor is shut down, game over for all linked actors
        //Scoped stop all linked actors, to avoid leaking the 'i' val
        {
          val i = _linkedActors.values.iterator
          while (i.hasNext) {
            i.next.stop()
            i.remove
          }
        }
        //Stop the actor itself
        stop
      } else sup ! notification // else notify supervisor
    }
  }

  private def setActorSelfFields(actor: Actor, value: ActorRef) {

    @tailrec
    def lookupAndSetSelfFields(clazz: Class[_], actor: Actor, value: ActorRef): Boolean = {
      val success = try {
        val selfField = clazz.getDeclaredField("self")
        val someSelfField = clazz.getDeclaredField("someSelf")
        selfField.setAccessible(true)
        someSelfField.setAccessible(true)
        selfField.set(actor, value)
        someSelfField.set(actor, if (value ne null) Some(value) else null)
        true
      } catch {
        case e: NoSuchFieldException ⇒ false
      }

      if (success) true
      else {
        val parent = clazz.getSuperclass
        if (parent eq null)
          throw new IllegalActorStateException(toString + " is not an Actor since it have not mixed in the 'Actor' trait")
        lookupAndSetSelfFields(parent, actor, value)
      }
    }

    lookupAndSetSelfFields(actor.getClass, actor, value)
  }

  private def initializeActorInstance() {
    val a = actor
    if (Actor.debugLifecycle) EventHandler.debug(a, "started")
    a.preStart() // run actor preStart
    Actor.registry.register(this)
  }

  protected[akka] def checkReceiveTimeout() {
    cancelReceiveTimeout()
    if (receiveTimeout.isDefined && dispatcher.mailboxIsEmpty(this)) {
      //Only reschedule if desired and there are currently no more messages to be processed
      _futureTimeout = Some(Scheduler.scheduleOnce(this, ReceiveTimeout, receiveTimeout.get, TimeUnit.MILLISECONDS))
    }
  }

  protected[akka] def cancelReceiveTimeout() {
    if (_futureTimeout.isDefined) {
      _futureTimeout.get.cancel(true)
      _futureTimeout = None
    }
  }
}

/**
 * System messages for RemoteActorRef.
 *
 * @author <a href="http://jonasboner.com">Jonas Bon&#233;r</a>
 */
object RemoteActorSystemMessage {
  val Stop = "RemoteActorRef:stop".intern
}

/**
 * Remote ActorRef that is used when referencing the Actor on a different node than its "home" node.
 * This reference is network-aware (remembers its origin) and immutable.
 *
 * @author <a href="http://jonasboner.com">Jonas Bon&#233;r</a>
 */
private[akka] case class RemoteActorRef private[akka] (
  val remoteAddress: InetSocketAddress,
  val address: String,
  _timeout: Long,
  loader: Option[ClassLoader])
  extends ActorRef with ScalaActorRef {

  ClusterModule.ensureEnabled()

  timeout = _timeout

  start()

  def postMessageToMailbox(message: Any, channel: UntypedChannel): Unit = {
    val chSender = channel match {
      case ref: ActorRef ⇒ Some(ref)
      case _             ⇒ None
    }
    Actor.remote.send[Any](message, chSender, None, remoteAddress, timeout, true, this, loader)
  }

  def postMessageToMailboxAndCreateFutureResultWithTimeout(
    message: Any,
    timeout: Timeout,
    channel: UntypedChannel): Future[Any] = {
    val chSender = channel match {
      case ref: ActorRef ⇒ Some(ref)
      case _             ⇒ None
    }
    val chFuture = channel match {
      case f: Promise[_] ⇒ Some(f.asInstanceOf[Promise[Any]])
      case _             ⇒ None
    }
    val future = Actor.remote.send[Any](message, chSender, chFuture, remoteAddress, timeout.duration.toMillis, false, this, loader)
    if (future.isDefined) ActorPromise(future.get)
    else throw new IllegalActorStateException("Expected a future from remote call to actor " + toString)
  }

  def start(): this.type = synchronized[this.type] {
    if (_status == ActorRefInternals.UNSTARTED)
      _status = ActorRefInternals.RUNNING
    this
  }

  def stop() {
    synchronized {
      if (_status == ActorRefInternals.RUNNING) {
        _status = ActorRefInternals.SHUTDOWN
        postMessageToMailbox(RemoteActorSystemMessage.Stop, None)
      }
    }
  }

  @throws(classOf[java.io.ObjectStreamException])
  private def writeReplace(): AnyRef = {
    SerializedActorRef(uuid, address, remoteAddress.getAddress.getHostAddress, remoteAddress.getPort, timeout)
  }

  // ==== NOT SUPPORTED ====
  def dispatcher_=(md: MessageDispatcher) {
    unsupported
  }

  def dispatcher: MessageDispatcher = unsupported

  def link(actorRef: ActorRef) {
    unsupported
  }

  def unlink(actorRef: ActorRef) {
    unsupported
  }

  def startLink(actorRef: ActorRef): ActorRef = unsupported

  def supervisor: Option[ActorRef] = unsupported

  def linkedActors: JMap[Uuid, ActorRef] = unsupported

  protected[akka] def mailbox: AnyRef = unsupported

  protected[akka] def mailbox_=(value: AnyRef): AnyRef = unsupported

  protected[akka] def handleTrapExit(dead: ActorRef, reason: Throwable) {
    unsupported
  }

  protected[akka] def restart(reason: Throwable, maxNrOfRetries: Option[Int], withinTimeRange: Option[Int]) {
    unsupported
  }

  protected[akka] def restartLinkedActors(reason: Throwable, maxNrOfRetries: Option[Int], withinTimeRange: Option[Int]) {
    unsupported
  }

  protected[akka] def invoke(messageHandle: MessageInvocation) {
    unsupported
  }

  protected[akka] def supervisor_=(sup: Option[ActorRef]) {
    unsupported
  }

  protected[akka] def actorInstance: AtomicReference[Actor] = unsupported

  private def unsupported = throw new UnsupportedOperationException("Not supported for RemoteActorRef")
}

/**
 * This trait represents the common (external) methods for all ActorRefs
 * Needed because implicit conversions aren't applied when instance imports are used
 *
 * i.e.
 * var self: ScalaActorRef = ...
 * import self._
 * //can't call ActorRef methods here unless they are declared in a common
 * //superclass, which ActorRefShared is.
 */
trait ActorRefShared {

  /**
   * Returns the address for the actor.
   */
  def address: String

  /**
   * Returns the uuid for the actor.
   */
  def uuid: Uuid
}

/**
 * This trait represents the Scala Actor API
 * There are implicit conversions in ../actor/Implicits.scala
 * from ActorRef -> ScalaActorRef and back
 */
trait ScalaActorRef extends ActorRefShared with ForwardableChannel {
  ref: ActorRef ⇒

  /**
   * Address for actor, must be a unique one.
   */
  def address: String

  /**
   * User overridable callback/setting.
   * <p/>
   * Defines the life-cycle for a supervised actor.
   */
  @volatile
  @BeanProperty
  var lifeCycle: LifeCycle = UndefinedLifeCycle

  /**
   * User overridable callback/setting.
   * <p/>
   *  Don't forget to supply a List of exception types to intercept (trapExit)
   * <p/>
   * Can be one of:
   * <pre>
   *  faultHandler = AllForOneStrategy(trapExit = List(classOf[Exception]), maxNrOfRetries, withinTimeRange)
   * </pre>
   * Or:
   * <pre>
   *  faultHandler = OneForOneStrategy(trapExit = List(classOf[Exception]), maxNrOfRetries, withinTimeRange)
   * </pre>
   */
  @volatile
  @BeanProperty
  var faultHandler: FaultHandlingStrategy = NoFaultHandlingStrategy

  /**
   * The reference sender Actor of the last received message.
   * Is defined if the message was sent from another Actor, else None.
   */
  @deprecated("will be removed in 2.0, use channel instead", "1.2")
  def sender: Option[ActorRef] = {
    val msg = currentMessage
    if (msg eq null) None
    else msg.channel match {
      case ref: ActorRef ⇒ Some(ref)
      case _             ⇒ None
    }
  }

  /**
   * The reference sender future of the last received message.
   * Is defined if the message was sent with sent with '?'/'ask', else None.
   */
  @deprecated("will be removed in 2.0, use channel instead", "1.2")
  def senderFuture(): Option[Promise[Any]] = {
    val msg = currentMessage
    if (msg eq null) None
    else msg.channel match {
      case f: ActorPromise ⇒ Some(f)
      case _               ⇒ None
    }
  }

  /**
   * Sends a one-way asynchronous message. E.g. fire-and-forget semantics.
   * <p/>
   *
   * If invoked from within an actor then the actor reference is implicitly passed on as the implicit 'sender' argument.
   * <p/>
   *
   * This actor 'sender' reference is then available in the receiving actor in the 'sender' member variable,
   * if invoked from within an Actor. If not then no sender is available.
   * <pre>
   *   actor ! message
   * </pre>
   * <p/>
   */
  def !(message: Any)(implicit channel: UntypedChannel): Unit = {
    if (isRunning) postMessageToMailbox(message, channel)
    else throw new ActorInitializationException(
      "Actor has not been started, you need to invoke 'actor.start()' before using it")
  }

  /**
   * Sends a message asynchronously, returning a future which may eventually hold the reply.
   */
  def ?(message: Any)(implicit channel: UntypedChannel, timeout: Timeout): Future[Any] = {
    //todo: so it can happen that a message is posted after the actor has been shut down (the isRunning and postMessageToMailboxAndCreateFutureResultWithTimeout
    //are not atomic.
    if (isRunning) {
      postMessageToMailboxAndCreateFutureResultWithTimeout(message, timeout, channel)
      //todo: there is no after check if the running state is still true.. so no 'repairing'
    } else throw new ActorInitializationException(
      "Actor has not been started, you need to invoke 'actor.start()' before using it")
  }

  def ?(message: Any, timeout: Timeout)(implicit channel: UntypedChannel): Future[Any] = ?(message)(channel, timeout)

  /**
   * Forwards the message and passes the original sender actor as the sender.
   * <p/>
   * Works with '!' and '?'/'ask'.
   */
  def forward(message: Any)(implicit channel: ForwardableChannel) = {
    //todo: so it can happen that a message is posted after the actor has been shut down (the isRunning and postMessageToMailbox
    //are not atomic.
    if (isRunning) {
      postMessageToMailbox(message, channel.channel)
      //todo: there is no after check if the running state is still true.. so no 'repairing'
    } else throw new ActorInitializationException(
      "Actor has not been started, you need to invoke 'actor.start()' before using it")
  }
}

case class SerializedActorRef(uuid: Uuid,
                              address: String,
                              hostname: String,
                              port: Int,
                              timeout: Long) {
  @throws(classOf[java.io.ObjectStreamException])
  def readResolve(): AnyRef = Actor.registry.local.actorFor(uuid) match {
    case Some(actor) ⇒ actor
    case None ⇒
      if (ReflectiveAccess.RemoteModule.isEnabled)
        RemoteActorRef(new InetSocketAddress(hostname, port), address, timeout, None)
      else
        throw new IllegalStateException(
          "Trying to deserialize ActorRef [" + this +
            "] but it's not found in the local registry and remoting is not enabled.")
  }
}


/**
 * Trait for ActorRef implementations where most of the methods are not supported.
 */
trait UnsupportedActorRef extends ActorRef with ScalaActorRef{

  def dispatcher_=(md: MessageDispatcher) {
    unsupported
  }

  def dispatcher: MessageDispatcher = unsupported

  def link(actorRef: ActorRef) {
    unsupported
  }

  def unlink(actorRef: ActorRef) {
    unsupported
  }

  def startLink(actorRef: ActorRef): ActorRef = unsupported

  def supervisor: Option[ActorRef] = unsupported

  def linkedActors: JMap[Uuid, ActorRef] = unsupported

  protected[akka] def mailbox: AnyRef = unsupported

  protected[akka] def mailbox_=(value: AnyRef): AnyRef = unsupported

  protected[akka] def handleTrapExit(dead: ActorRef, reason: Throwable) {
    unsupported
  }

  protected[akka] def restart(reason: Throwable, maxNrOfRetries: Option[Int], withinTimeRange: Option[Int]) {
    unsupported
  }

  protected[akka] def restartLinkedActors(reason: Throwable, maxNrOfRetries: Option[Int], withinTimeRange: Option[Int]) {
    unsupported
  }

  protected[akka] def invoke(messageHandle: MessageInvocation) {
    unsupported
  }

  protected[akka] def supervisor_=(sup: Option[ActorRef]) {
    unsupported
  }

  protected[akka] def actorInstance: AtomicReference[Actor] = unsupported

  private def unsupported = throw new UnsupportedOperationException("Not supported for %s".format(getClass.getName))
}<|MERGE_RESOLUTION|>--- conflicted
+++ resolved
@@ -480,15 +480,7 @@
         "]")
 
   private val serializer: Serializer =
-<<<<<<< HEAD
     try { Serialization.serializerFor(this.getClass) } catch { case e: Exception ⇒ serializerErrorDueTo(e.toString) }
-=======
-    try {
-      Serialization.serializerFor(this.getClass)
-    } catch {
-      case e: Exception => serializerErrorDueTo(e.toString)
-    }
->>>>>>> 0fcc35d4
 
   private lazy val replicationStorage: Option[TransactionLog] = {
     import DeploymentConfig._
@@ -849,7 +841,7 @@
       actorRef.lifeCycle match {
         // either permanent or none where default is permanent
         case Temporary ⇒ shutDownTemporaryActor(actorRef, reason)
-        case _ ⇒ actorRef.restart(reason, maxNrOfRetries, withinTimeRange)
+        case _         ⇒ actorRef.restart(reason, maxNrOfRetries, withinTimeRange)
       }
     }
   }
@@ -872,7 +864,7 @@
         }
         fresh match {
           case Some(ref) ⇒ ref
-          case None ⇒ actorFactory()
+          case None      ⇒ actorFactory()
         }
       } else {
         actorFactory()
@@ -909,7 +901,7 @@
     else {
       lifeCycle match {
         case Temporary ⇒ shutDownTemporaryActor(this, reason)
-        case _ ⇒ dispatcher.resume(this) //Resume processing for this actor
+        case _         ⇒ dispatcher.resume(this) //Resume processing for this actor
       }
     }
   }
@@ -1267,11 +1259,10 @@
   }
 }
 
-
 /**
  * Trait for ActorRef implementations where most of the methods are not supported.
  */
-trait UnsupportedActorRef extends ActorRef with ScalaActorRef{
+trait UnsupportedActorRef extends ActorRef with ScalaActorRef {
 
   def dispatcher_=(md: MessageDispatcher) {
     unsupported
