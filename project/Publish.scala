/*
 * Licensed to the Apache Software Foundation (ASF) under one or more
 * license agreements; and to You under the Apache License, version 2.0:
 *
 *   https://www.apache.org/licenses/LICENSE-2.0
 *
 * This file is part of the Apache Pekko project, derived from Akka.
 */

/*
 * Copyright (C) 2009-2022 Lightbend Inc. <https://www.lightbend.com>
 */

package org.apache.pekko

import sbt._
import sbt.Keys._
import java.io.File
import com.lightbend.sbt.publishrsync.PublishRsyncPlugin.autoImport.publishRsyncHost
import xerial.sbt.Sonatype.autoImport.sonatypeProfileName

object Publish extends AutoPlugin {

  val defaultPublishTo = settingKey[File]("Default publish directory")

  override def trigger = allRequirements

  override lazy val projectSettings = Seq(
    publishTo := Some(akkaPublishTo.value),
    publishRsyncHost := "akkarepo@gustav.akka.io",
    credentials ++= akkaCredentials,
    organizationName := "Apache Software Foundation",
    organizationHomepage := Some(url("https://www.apache.org")),
    sonatypeProfileName := "org.apache.pekko",
    startYear := Some(2022),
    developers := List(
      Developer(
        "pekko-contributors",
<<<<<<< HEAD
        "Pekko Contributors",
        "akka.official@gmail.com",
=======
        "Apache Pekko Contributors",
        "dev@pekko.apache.org",
>>>>>>> 32f7f111
        url("https://github.com/apache/incubator-pekko/graphs/contributors"))),
    publishMavenStyle := true,
    pomIncludeRepository := { x =>
      false
    },
    defaultPublishTo := target.value / "repository")

  private def akkaPublishTo = Def.setting {
    val key = new java.io.File(
      Option(System.getProperty("pekko.gustav.key"))
        .getOrElse(System.getProperty("user.home") + "/.ssh/id_rsa_gustav.pem"))
    if (isSnapshot.value)
      Resolver.sftp("Akka snapshots", "gustav.akka.io", "/home/akkarepo/www/snapshots").as("akkarepo", key)
    else
      Opts.resolver.sonatypeStaging
  }

  private def akkaCredentials: Seq[Credentials] =
    Option(System.getProperty("pekko.publish.credentials")).map(f => Credentials(new File(f))).toSeq
}

/**
 * For projects that are not to be published.
 */
object NoPublish extends AutoPlugin {
  override def requires = plugins.JvmPlugin

  override def projectSettings =
    Seq(publish / skip := true, Compile / doc / sources := Seq.empty)
}<|MERGE_RESOLUTION|>--- conflicted
+++ resolved
@@ -36,13 +36,6 @@
     developers := List(
       Developer(
         "pekko-contributors",
-<<<<<<< HEAD
-        "Pekko Contributors",
-        "akka.official@gmail.com",
-=======
-        "Apache Pekko Contributors",
-        "dev@pekko.apache.org",
->>>>>>> 32f7f111
         url("https://github.com/apache/incubator-pekko/graphs/contributors"))),
     publishMavenStyle := true,
     pomIncludeRepository := { x =>
