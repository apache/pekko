/*
 * Licensed to the Apache Software Foundation (ASF) under one or more
 * license agreements; and to You under the Apache License, version 2.0:
 *
 *   https://www.apache.org/licenses/LICENSE-2.0
 *
 * This file is part of the Apache Pekko project, derived from Akka.
 */

/*
 * Copyright (C) 2009-2022 Lightbend Inc. <https://www.lightbend.com>
 */

package org.apache.pekko

import java.io.File

import scala.annotation.tailrec
import scala.collection.immutable.ListMap
import sbt._
import sbt.librarymanagement.SemanticSelector
import sbt.librarymanagement.VersionNumber

object JdkOptions extends AutoPlugin {
  object autoImport {
    val jdk8home = settingKey[String]("JDK 8 home. Only needs to be set when it cannot be auto-detected by sbt");
    val targetSystemJdk = settingKey[Boolean](
      "Target the system JDK instead of building against JDK 8. When this is enabled resulting artifacts may not work on JDK 8!")
  }
  import autoImport._

  val specificationVersion: String = sys.props("java.specification.version")

  val isJdk8: Boolean =
    VersionNumber(specificationVersion).matchesSemVer(SemanticSelector(s"=1.8"))
  val isJdk11orHigher: Boolean =
    VersionNumber(specificationVersion).matchesSemVer(SemanticSelector(">=11"))
  val isJdk17orHigher: Boolean =
    VersionNumber(specificationVersion).matchesSemVer(SemanticSelector(">=17"))

  val versionSpecificJavaOptions =
    if (isJdk17orHigher) {
      // for aeron
      "--add-opens=java.base/sun.nio.ch=ALL-UNNAMED" ::
      // for LevelDB
      "--add-opens=java.base/java.nio=ALL-UNNAMED" :: Nil
    } else Nil

  def notOnJdk8[T](values: Seq[T]): Seq[T] = if (isJdk8) Seq.empty[T] else values

  def targetJdkScalacOptions(
      targetSystemJdk: Boolean,
      jdk8home: Option[File],
      fullJavaHomes: Map[String, File],
      scalaVersion: String): Seq[String] =
    selectOptions(
      targetSystemJdk,
      jdk8home,
      fullJavaHomes,
      Seq(if (scalaVersion.startsWith("3.")) "-Xtarget:8" else "-target:jvm-1.8"),
      // '-release 8' is not enough, for some reason we need the 8 rt.jar
      // explicitly. To test whether this has the desired effect, compile
      // pekko-remote and check the invocation of 'ByteBuffer.clear()' in
      // EnvelopeBuffer.class with 'javap -c': it should refer to
      // ""java/nio/ByteBuffer.clear:()Ljava/nio/Buffer" and not
      // "java/nio/ByteBuffer.clear:()Ljava/nio/ByteBuffer". Issue #27079
      (java8home: File) => Seq("-release", "8", "-javabootclasspath", java8home + "/jre/lib/rt.jar"))
  def targetJdkJavacOptions(
      targetSystemJdk: Boolean,
      jdk8home: Option[File],
      fullJavaHomes: Map[String, File]): Seq[String] =
    selectOptions(
      targetSystemJdk,
      jdk8home,
      fullJavaHomes,
      Nil,
      // '-release 8' would be a neater option here, but is currently not an
      // option because it doesn't provide access to `sun.misc.Unsafe` #27079
      (java8home: File) => Seq("-source", "8", "-target", "8", "-bootclasspath", java8home + "/jre/lib/rt.jar"))

  private def selectOptions(
      targetSystemJdk: Boolean,
      jdk8home: Option[File],
      fullJavaHomes: Map[String, File],
      jdk8options: Seq[String],
      jdk11options: File => Seq[String]): Seq[String] =
    if (targetSystemJdk)
      Nil
    else if (isJdk8)
      jdk8options
    else
      jdk8home.orElse(fullJavaHomes.get("8")) match {
        case Some(java8home) =>
          jdk11options(java8home)
        case None =>
          throw new MessageOnlyException(
<<<<<<< HEAD
            "A JDK 8 installation was not found, but is required to build Pekko. To manually specify a JDK 8 installation, use the \"set every jdk8home := \\\"/path/to/jdk\\\" sbt command. If you have no JDK 8 installation, target your system JDK with the \"set every targetSystemJdk := true\" sbt command, but beware resulting artifacts will not work on JDK 8")
=======
            "A JDK 8 installation was not found, but is required to build Apache Pekko. To manually specify a JDK 8 installation, use the \"set every jdk8home := \\\"/path/to/jdk\\\" sbt command. If you have no JDK 8 installation, target your system JDK with the \"set every targetSystemJdk := true\" sbt command, but beware resulting artifacts will not work on JDK 8")
>>>>>>> c32fcf1f
      }

  val targetJdkSettings = Seq(targetSystemJdk := false, jdk8home := sys.env.get("JAVA_8_HOME").getOrElse(""))
}<|MERGE_RESOLUTION|>--- conflicted
+++ resolved
@@ -94,11 +94,7 @@
           jdk11options(java8home)
         case None =>
           throw new MessageOnlyException(
-<<<<<<< HEAD
-            "A JDK 8 installation was not found, but is required to build Pekko. To manually specify a JDK 8 installation, use the \"set every jdk8home := \\\"/path/to/jdk\\\" sbt command. If you have no JDK 8 installation, target your system JDK with the \"set every targetSystemJdk := true\" sbt command, but beware resulting artifacts will not work on JDK 8")
-=======
             "A JDK 8 installation was not found, but is required to build Apache Pekko. To manually specify a JDK 8 installation, use the \"set every jdk8home := \\\"/path/to/jdk\\\" sbt command. If you have no JDK 8 installation, target your system JDK with the \"set every targetSystemJdk := true\" sbt command, but beware resulting artifacts will not work on JDK 8")
->>>>>>> c32fcf1f
       }
 
   val targetJdkSettings = Seq(targetSystemJdk := false, jdk8home := sys.env.get("JAVA_8_HOME").getOrElse(""))
