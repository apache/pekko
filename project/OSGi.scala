/*
 * Licensed to the Apache Software Foundation (ASF) under one or more
 * license agreements; and to You under the Apache License, version 2.0:
 *
 *   https://www.apache.org/licenses/LICENSE-2.0
 *
 * This file is part of the Apache Pekko project, derived from Akka.
 */

/*
 * Copyright (C) 2016-2022 Lightbend Inc. <https://www.lightbend.com>
 */

package org.apache.pekko

import com.typesafe.sbt.osgi.OsgiKeys
import com.typesafe.sbt.osgi.SbtOsgi._
import sbt._
import sbt.Keys._
import net.bzzt.reproduciblebuilds.ReproducibleBuildsPlugin

object OSGi {

  // The included osgiSettings that creates bundles also publish the jar files
  // in the .../bundles directory which makes testing locally published artifacts
  // a pain. Create bundles but publish them to the normal .../jars directory.
  def osgiSettings =
    defaultOsgiSettings ++ Seq(
      Compile / packageBin := {
        val bundle = OsgiKeys.bundle.value
        // This normally happens automatically when loading the
        // sbt-reproducible-builds plugin, but because we replace
        // `packageBin` wholesale here we need to invoke the post-processing
        // manually. See also
        // https://github.com/raboof/sbt-reproducible-builds#sbt-osgi
        ReproducibleBuildsPlugin.postProcessJar(bundle)
      },
      // This will fail the build instead of accidentally removing classes from the resulting artifact.
      // Each package contained in a project MUST be known to be private or exported, if it's undecided we MUST resolve this
      OsgiKeys.failOnUndecidedPackage := true,
      // By default an entry is generated from module group-id, but our modules do not adhere to such package naming
      OsgiKeys.privatePackage := Seq(),
      // Explicitly specify the version of JavaSE required #23795 (rather depend on
      // figuring that out from the JDK it was built with)
      OsgiKeys.requireCapability := "osgi.ee;filter:=\"(&(osgi.ee=JavaSE)(version>=1.8))\"")

  val actor = osgiSettings ++ Seq(
    OsgiKeys.exportPackage := Seq("org.apache.pekko*"),
    OsgiKeys.privatePackage := Seq("org.apache.pekko.osgi.impl"),
    // pekko-actor packages are not imported, as contained in the CP
    OsgiKeys.importPackage := (osgiOptionalImports.map(optionalResolution)) ++ Seq(
      "!sun.misc",
      scalaJava8CompatImport(),
      scalaVersion(scalaImport).value,
      configImport(),
      "*"),
    // dynamicImportPackage needed for loading classes defined in configuration
    OsgiKeys.dynamicImportPackage := Seq("*"))

  val actorTyped = exports(Seq("org.apache.pekko.actor.typed.*"))

  val cluster = exports(Seq("org.apache.pekko.cluster.*"))

  val clusterTools = exports(Seq("org.apache.pekko.cluster.singleton.*", "org.apache.pekko.cluster.client.*",
    "org.apache.pekko.cluster.pubsub.*"))

  val clusterSharding = exports(Seq("org.apache.pekko.cluster.sharding.*"))

  val clusterMetrics = exports(Seq("org.apache.pekko.cluster.metrics.*"), imports = Seq(kamonImport(), sigarImport()))

  val distributedData = exports(Seq("org.apache.pekko.cluster.ddata.*"))

  val osgi = exports(Seq("org.apache.pekko.osgi.*"))

  val protobuf = exports(Seq("org.apache.pekko.protobuf.*"))

  val protobufV3 = osgiSettings ++ Seq(
    OsgiKeys.importPackage := Seq(
      "!sun.misc",
      scalaJava8CompatImport(),
      scalaVersion(scalaImport).value,
      configImport(),
      "*"),
    OsgiKeys.exportPackage := Seq("org.apache.pekko.protobufv3.internal.*"),
    OsgiKeys.privatePackage := Seq("google.protobuf.*"))

  val jackson = exports(Seq("org.apache.pekko.serialization.jackson.*"))

  val remote = exports(Seq("org.apache.pekko.remote.*"))

  val stream =
    exports(
      packages = Seq("org.apache.pekko.stream.*", "com.typesafe.sslconfig.pekko.*"),
      imports = Seq(
        scalaJava8CompatImport(),
        scalaParsingCombinatorImport(),
        sslConfigCoreImport("com.typesafe.sslconfig.ssl.*"),
        sslConfigCoreImport("com.typesafe.sslconfig.util.*"),
        "!com.typesafe.sslconfig.pekko.*"))

  val streamTestkit = exports(Seq("org.apache.pekko.stream.testkit.*"))

  val slf4j = exports(Seq("org.apache.pekko.event.slf4j.*"))

  val persistence = exports(
    Seq("org.apache.pekko.persistence.*"),
    imports = Seq(optionalResolution("org.fusesource.leveldbjni.*"), optionalResolution("org.iq80.leveldb.*")))

  val persistenceTyped = exports(Seq("org.apache.pekko.persistence.typed.*"))

  val persistenceQuery = exports(Seq("org.apache.pekko.persistence.query.*"))

  val testkit = exports(Seq("org.apache.pekko.testkit.*"))

  val discovery = exports(Seq("org.apache.pekko.discovery.*"))

  val coordination = exports(Seq("org.apache.pekko.coordination.*"))

  val osgiOptionalImports = Seq(
    // needed because testkit is normally not used in the application bundle,
    // but it should still be included as transitive dependency and used by BundleDelegatingClassLoader
    // to be able to find reference.conf
    "org.apache.pekko.testkit")

  def exports(packages: Seq[String] = Seq(), imports: Seq[String] = Nil) =
    osgiSettings ++ Seq(
      OsgiKeys.importPackage := imports ++ scalaVersion(defaultImports).value,
      OsgiKeys.exportPackage := packages)
  def defaultImports(scalaVersion: String) =
    Seq(
      "!sun.misc",
      pekkoImport(),
      configImport(),
      "!scala.compat.java8.*",
      "!scala.util.parsing.*",
      scalaImport(scalaVersion),
      "*")
<<<<<<< HEAD
  def pekkoImport(packageName: String = "org.apache.pekko.*") = versionedImport(packageName, "2.6", "2.7")
=======
  def pekkoImport(packageName: String = "org.apache.pekko.*") = versionedImport(packageName, "1.0", "1.1")
>>>>>>> c32fcf1f
  def configImport(packageName: String = "com.typesafe.config.*") = versionedImport(packageName, "1.4.0", "1.5.0")
  def scalaImport(version: String) = {
    val packageName = "scala.*"
    val ScalaVersion = """(\d+)\.(\d+)\..*""".r
    val ScalaVersion(epoch, major) = version
    versionedImport(packageName, s"$epoch.$major", s"$epoch.${major.toInt + 1}")
  }
  def scalaJava8CompatImport(packageName: String = "scala.compat.java8.*") =
    versionedImport(packageName, "0.8.0", "2.0.0")
  def scalaParsingCombinatorImport(packageName: String = "scala.util.parsing.combinator.*") =
    versionedImport(packageName, "1.1.0", "1.2.0")
  def sslConfigCoreImport(packageName: String = "com.typesafe.sslconfig") =
    versionedImport(packageName, "0.4.0", "1.0.0")
  def sslConfigCoreSslImport(packageName: String = "com.typesafe.sslconfig.ssl.*") =
    versionedImport(packageName, "0.4.0", "1.0.0")
  def sslConfigCoreUtilImport(packageName: String = "com.typesafe.sslconfig.util.*") =
    versionedImport(packageName, "0.4.0", "1.0.0")
  def kamonImport(packageName: String = "kamon.sigar.*") =
    optionalResolution(versionedImport(packageName, "1.6.5", "1.6.6"))
  def sigarImport(packageName: String = "org.hyperic.*") =
    optionalResolution(versionedImport(packageName, "1.6.5", "1.6.6"))
  def optionalResolution(packageName: String) = "%s;resolution:=optional".format(packageName)
  def versionedImport(packageName: String, lower: String, upper: String) = s"""$packageName;version="[$lower,$upper)""""
}<|MERGE_RESOLUTION|>--- conflicted
+++ resolved
@@ -135,11 +135,7 @@
       "!scala.util.parsing.*",
       scalaImport(scalaVersion),
       "*")
-<<<<<<< HEAD
-  def pekkoImport(packageName: String = "org.apache.pekko.*") = versionedImport(packageName, "2.6", "2.7")
-=======
   def pekkoImport(packageName: String = "org.apache.pekko.*") = versionedImport(packageName, "1.0", "1.1")
->>>>>>> c32fcf1f
   def configImport(packageName: String = "com.typesafe.config.*") = versionedImport(packageName, "1.4.0", "1.5.0")
   def scalaImport(version: String) = {
     val packageName = "scala.*"
