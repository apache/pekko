/*
 * Licensed to the Apache Software Foundation (ASF) under one or more
 * license agreements; and to You under the Apache License, version 2.0:
 *
 *   https://www.apache.org/licenses/LICENSE-2.0
 *
 * This file is part of the Apache Pekko project, which was derived from Akka.
 */

/*
 * Copyright (C) 2016-2022 Lightbend Inc. <https://www.lightbend.com>
 */

import sbt._
import Keys._
import scala.language.implicitConversions

object Dependencies {
  import DependencyHelpers._

  lazy val java8CompatVersion = settingKey[String]("The version of scala-java8-compat to use.")
    .withRank(KeyRanks.Invisible) // avoid 'unused key' warning

  val junitVersion = "4.13.2"
<<<<<<< HEAD
  val junit5Version = "5.10.1"
=======
  val junit5Version = "5.10.2"
>>>>>>> 840596d1
  val slf4jVersion = "2.0.12"
  // check agrona version when updating this
  val aeronVersion = "1.43.0"
  // needs to be inline with the aeron version, check
  // https://github.com/real-logic/aeron/blob/1.x.y/build.gradle
  val agronaVersion = "1.19.2"
  val nettyVersion = "4.1.106.Final"
  val protobufJavaVersion = "3.25.2"
  val logbackVersion = "1.3.14"

  val jacksonCoreVersion = "2.16.1"
  val jacksonDatabindVersion = jacksonCoreVersion

  val scala212Version = "2.12.18"
  val scala213Version = "2.13.12"
  val scala3Version = "3.3.1"
  val allScalaVersions = Seq(scala213Version, scala212Version, scala3Version)

  val reactiveStreamsVersion = "1.0.4"

  val sslConfigVersion = "0.6.1"

  val scalaTestVersion = "3.2.18"
  val scalaTestScalaCheckVersion = "1-17"
  val scalaCheckVersion = "1.17.0"

  val Versions =
    Seq(crossScalaVersions := allScalaVersions, scalaVersion := allScalaVersions.head,
      java8CompatVersion := "1.0.2")

  object Compile {
    // Compile

    val config = "com.typesafe" % "config" % "1.4.3"
    val `netty-transport` = "io.netty" % "netty-transport" % nettyVersion
    val `netty-handler` = "io.netty" % "netty-handler" % nettyVersion

    val scalaReflect: ScalaVersionDependentModuleID =
      ScalaVersionDependentModuleID.versioned("org.scala-lang" % "scala-reflect" % _)

    val slf4jApi = "org.slf4j" % "slf4j-api" % slf4jVersion

    // mirrored in OSGi sample https://github.com/akka/akka-samples/tree/2.6/akka-sample-osgi-dining-hakkers
    val osgiCore = "org.osgi" % "org.osgi.core" % "6.0.0"
    val osgiCompendium = "org.osgi" % "org.osgi.compendium" % "5.0.0"

    val sigar = "org.fusesource" % "sigar" % "1.6.4"

    val jctools = "org.jctools" % "jctools-core" % "4.0.3"

    // reactive streams
    val reactiveStreams = "org.reactivestreams" % "reactive-streams" % reactiveStreamsVersion

    // ssl-config
    val sslConfigCore = "com.typesafe" %% "ssl-config-core" % sslConfigVersion

    val lmdb = "org.lmdbjava" % "lmdbjava" % "0.9.0"

    val junit = "junit" % "junit" % junitVersion
    val junit5 = "org.junit.jupiter" % "junit-jupiter-engine" % junit5Version

    // For Java 8 Conversions
    lazy val java8Compat = Def.setting {
      "org.scala-lang.modules" %% "scala-java8-compat" % java8CompatVersion.value
    }

    val aeronDriver = "io.aeron" % "aeron-driver" % aeronVersion
    val aeronClient = "io.aeron" % "aeron-client" % aeronVersion
    // Added explicitly for when artery tcp is used
    val agrona = "org.agrona" % "agrona" % agronaVersion

    val asnOne = ("com.hierynomus" % "asn-one" % "0.6.0").exclude("org.slf4j", "slf4j-api")

    val jacksonCore = "com.fasterxml.jackson.core" % "jackson-core" % jacksonCoreVersion
    val jacksonAnnotations = "com.fasterxml.jackson.core" % "jackson-annotations" % jacksonCoreVersion
    val jacksonDatabind = "com.fasterxml.jackson.core" % "jackson-databind" % jacksonDatabindVersion
    val jacksonJdk8 = "com.fasterxml.jackson.datatype" % "jackson-datatype-jdk8" % jacksonCoreVersion
    val jacksonJsr310 = "com.fasterxml.jackson.datatype" % "jackson-datatype-jsr310" % jacksonCoreVersion
    val jacksonScala = "com.fasterxml.jackson.module" %% "jackson-module-scala" % jacksonCoreVersion
    val jacksonParameterNames = "com.fasterxml.jackson.module" % "jackson-module-parameter-names" % jacksonCoreVersion
    val jacksonCbor = "com.fasterxml.jackson.dataformat" % "jackson-dataformat-cbor" % jacksonCoreVersion
    val lz4Java = "org.lz4" % "lz4-java" % "1.8.0"

    val logback = "ch.qos.logback" % "logback-classic" % logbackVersion

    object Docs {
      val sprayJson = "io.spray" %% "spray-json" % "1.3.6" % Test
      val gson = "com.google.code.gson" % "gson" % "2.10.1" % Test
    }

    object TestDependencies {
      val commonsIo = "commons-io" % "commons-io" % "2.15.1" % Test
      val commonsCodec = "commons-codec" % "commons-codec" % "1.16.1" % Test
      val junit = "junit" % "junit" % junitVersion % Test
      val junit5 = "org.junit.jupiter" % "junit-jupiter-engine" % junit5Version % Test
      val httpClient = "org.apache.httpcomponents" % "httpclient" % "4.5.14" % Test

      val logback = Compile.logback % Test

      val scalatest = "org.scalatest" %% "scalatest" % scalaTestVersion % Test

      // The 'scalaTestPlus' projects are independently versioned,
      // but the version of each module starts with the scalatest
      // version it was intended to work with
      val scalatestJUnit = "org.scalatestplus" %% "junit-4-13" % (scalaTestVersion + ".0") % Test
      val scalatestTestNG = "org.scalatestplus" %% "testng-7-5" % "3.2.17.0" % Test
      val scalatestScalaCheck =
        "org.scalatestplus" %% s"scalacheck-$scalaTestScalaCheckVersion" % (scalaTestVersion + ".0") % Test
      // https://github.com/scalatest/scalatest/issues/2311
      val scalatestMockito = "org.scalatestplus" %% "mockito-4-11" % "3.2.17.0" % Test

      val pojosr = "com.googlecode.pojosr" % "de.kalpatec.pojosr.framework" % "0.2.1" % Test
      val tinybundles = "org.ops4j.pax.tinybundles" % "tinybundles" % "3.0.0" % Test

      // in-memory filesystem for file related tests
      val jimfs = "com.google.jimfs" % "jimfs" % "1.3.0" % Test

      val dockerClient = Seq(
        "com.github.docker-java" % "docker-java-core" % "3.3.4" % Test,
        "com.github.docker-java" % "docker-java-transport-httpclient5" % "3.3.4" % Test)

      val jackson = Seq(
        (jacksonCore % Test).force(),
        (jacksonAnnotations % Test).force(),
        (jacksonDatabind % Test).force(),
        ("com.fasterxml.jackson.jaxrs" % "jackson-jaxrs-base" % jacksonCoreVersion % Test).force(),
        ("com.fasterxml.jackson.jaxrs" % "jackson-jaxrs-json-provider" % jacksonCoreVersion % Test).force(),
        ("com.fasterxml.jackson.datatype" % "jackson-datatype-guava" % jacksonCoreVersion % Test).force())

      // metrics, measurements, perf testing
      val metrics = "io.dropwizard.metrics" % "metrics-core" % "4.2.25" % Test
      val metricsJvm = "io.dropwizard.metrics" % "metrics-jvm" % "4.2.25" % Test
      val latencyUtils = "org.latencyutils" % "LatencyUtils" % "2.0.3" % Test
      val hdrHistogram = "org.hdrhistogram" % "HdrHistogram" % "2.1.12" % Test
      val metricsAll = Seq(metrics, metricsJvm, latencyUtils, hdrHistogram)

      // sigar logging
      val slf4jJul = "org.slf4j" % "jul-to-slf4j" % slf4jVersion % Test
      val slf4jLog4j = "org.slf4j" % "log4j-over-slf4j" % slf4jVersion % Test

      // reactive streams tck
      val reactiveStreamsTck = ("org.reactivestreams" % "reactive-streams-tck" % reactiveStreamsVersion % Test)
        .exclude("org.testng", "testng")

      val protobufRuntime = "com.google.protobuf" % "protobuf-java" % protobufJavaVersion % Test

      // YCSB (Yahoo Cloud Serving Benchmark https://ycsb.site)
      val ycsb = "site.ycsb" % "core" % "0.17.0" % Test
    }

    object Provided {
      // TODO remove from "test" config
      val sigarLoader = "io.kamon" % "sigar-loader" % "1.6.6" % "optional;provided;test"

      val activation = "com.sun.activation" % "javax.activation" % "1.2.0" % "provided;test"

      val levelDB = "org.iq80.leveldb" % "leveldb" % "0.12" % "optional;provided"
      val levelDBmultiJVM = "org.iq80.leveldb" % "leveldb" % "0.12" % "optional;provided;multi-jvm;test"
      val levelDBNative = "org.fusesource.leveldbjni" % "leveldbjni-all" % "1.8" % "optional;provided"

      val junit = Compile.junit % "optional;provided;test"
      val junit5 = Compile.junit5 % "optional;provided;test"

      val scalatest = "org.scalatest" %% "scalatest" % scalaTestVersion % "optional;provided;test"

      val logback = Compile.logback % "optional;provided;test"

      val protobufRuntime = "com.google.protobuf" % "protobuf-java" % protobufJavaVersion % "optional;provided"

    }

  }

  import Compile._
  // TODO check if `l ++=` everywhere expensive?
  lazy val l = libraryDependencies

  lazy val actor = l ++= (CrossVersion.partialVersion(scalaVersion.value) match {
    // java8-compat is only used in a couple of places for 2.13,
    // it is probably possible to remove the dependency if needed.
    case Some((2, n)) if n == 12 =>
      List("org.scala-lang.modules" %% "scala-java8-compat" % java8CompatVersion.value)
    case _ => List.empty
  }) ++ Seq(config)

  val actorTyped = l ++= Seq(slf4jApi)

  val discovery = l ++= Seq(TestDependencies.junit, TestDependencies.scalatest)

  val coordination = l ++= Seq(TestDependencies.junit, TestDependencies.scalatest)

  val testkit = l ++= Seq(TestDependencies.junit, TestDependencies.scalatest) ++ TestDependencies.metricsAll

  // TestDependencies.dockerClient brings in older versions of jackson libs that have CVEs
  val actorTests = l ++= Seq(
    TestDependencies.junit,
    TestDependencies.scalatest,
    TestDependencies.scalatestJUnit,
    TestDependencies.scalatestScalaCheck,
    TestDependencies.commonsCodec,
    TestDependencies.jimfs) ++
  TestDependencies.jackson ++ TestDependencies.dockerClient

  lazy val actorTestkitTyped = l ++= Seq(
    Provided.logback,
    Provided.junit,
    Provided.junit5,
    Provided.scalatest,
    TestDependencies.scalatestJUnit)

  lazy val pki = l ++=
    Seq(
      asnOne,
      // pull up slf4j version from the one provided transitively in asnOne to fix unidoc
      Compile.slf4jApi,
      TestDependencies.scalatest)

  val remoteDependencies = Seq(`netty-transport`, `netty-handler`, aeronDriver, aeronClient)
  val remoteOptionalDependencies = remoteDependencies.map(_ % "optional")

  lazy val remote = l ++= Seq(
    agrona,
    TestDependencies.junit,
    TestDependencies.scalatest,
    TestDependencies.jimfs,
    TestDependencies.protobufRuntime) ++ remoteOptionalDependencies

  lazy val remoteTests = l ++= Seq(TestDependencies.junit, TestDependencies.scalatest) ++ remoteDependencies

  lazy val multiNodeTestkit = l ++= Seq(`netty-transport`, `netty-handler`)

  lazy val cluster = l ++= Seq(TestDependencies.junit, TestDependencies.scalatest, TestDependencies.logback)

  lazy val clusterTools = l ++= Seq(TestDependencies.junit, TestDependencies.scalatest)

  lazy val clusterSharding = l ++= Seq(
    Provided.levelDBmultiJVM,
    Provided.levelDBNative,
    TestDependencies.junit,
    TestDependencies.scalatest,
    TestDependencies.commonsIo,
    TestDependencies.ycsb)

  lazy val clusterMetrics = l ++= Seq(
    Provided.sigarLoader,
    TestDependencies.slf4jJul,
    TestDependencies.slf4jLog4j,
    TestDependencies.logback,
    TestDependencies.scalatestMockito)

  lazy val distributedData = l ++= Seq(lmdb, TestDependencies.junit, TestDependencies.scalatest)

  lazy val slf4j = l ++= Seq(slf4jApi, TestDependencies.logback)

  lazy val persistence = l ++= Seq(
    Provided.levelDB,
    Provided.levelDBNative,
    TestDependencies.scalatest,
    TestDependencies.scalatestJUnit,
    TestDependencies.junit,
    TestDependencies.commonsIo,
    TestDependencies.commonsCodec)

  lazy val persistenceQuery = l ++= Seq(
    TestDependencies.scalatest,
    TestDependencies.junit,
    TestDependencies.commonsIo,
    Provided.levelDB,
    Provided.levelDBNative)

  lazy val persistenceTck = l ++= Seq(
    TestDependencies.scalatest.withConfigurations(Some("compile")),
    TestDependencies.junit.withConfigurations(Some("compile")),
    Provided.levelDB,
    Provided.levelDBNative)

  lazy val persistenceTestKit = l ++= Seq(TestDependencies.scalatest, TestDependencies.logback)

  lazy val persistenceTypedTests = l ++= Seq(TestDependencies.scalatest, TestDependencies.logback)

  lazy val persistenceShared = l ++= Seq(Provided.levelDB, Provided.levelDBNative, TestDependencies.logback)

  lazy val jackson = l ++= Seq(
    jacksonCore,
    jacksonAnnotations,
    jacksonDatabind,
    jacksonJdk8,
    jacksonJsr310,
    jacksonParameterNames,
    jacksonCbor,
    jacksonScala,
    lz4Java,
    TestDependencies.junit,
    TestDependencies.scalatest)

  lazy val osgi = l ++= Seq(
    osgiCore,
    osgiCompendium,
    TestDependencies.logback,
    TestDependencies.commonsIo,
    TestDependencies.pojosr,
    TestDependencies.tinybundles,
    TestDependencies.scalatest,
    TestDependencies.junit)

  lazy val docs = l ++= Seq(
    TestDependencies.scalatest,
    TestDependencies.junit,
    Docs.sprayJson,
    Docs.gson,
    Provided.levelDB)

  lazy val benchJmh = l ++= Seq(logback, Provided.levelDB, Provided.levelDBNative, Compile.jctools)

  // pekko stream

  lazy val stream = l ++= Seq[sbt.ModuleID](reactiveStreams, sslConfigCore, TestDependencies.scalatest)

  lazy val streamTestkit = l ++= Seq(
    TestDependencies.scalatest,
    TestDependencies.scalatestScalaCheck,
    TestDependencies.junit)

  lazy val streamTests = l ++= Seq(
    TestDependencies.scalatest,
    TestDependencies.scalatestScalaCheck,
    TestDependencies.junit,
    TestDependencies.commonsIo,
    TestDependencies.jimfs)

  lazy val streamTestsTck = l ++= Seq(
    TestDependencies.scalatest,
    TestDependencies.scalatestTestNG,
    TestDependencies.scalatestScalaCheck,
    TestDependencies.junit,
    TestDependencies.reactiveStreamsTck)

}

object DependencyHelpers {
  case class ScalaVersionDependentModuleID(modules: String => Seq[ModuleID]) {
    def %(config: String): ScalaVersionDependentModuleID =
      ScalaVersionDependentModuleID(version => modules(version).map(_ % config))
  }
  object ScalaVersionDependentModuleID {
    implicit def liftConstantModule(mod: ModuleID): ScalaVersionDependentModuleID = versioned(_ => mod)

    def versioned(f: String => ModuleID): ScalaVersionDependentModuleID = ScalaVersionDependentModuleID(v => Seq(f(v)))
    def fromPF(f: PartialFunction[String, ModuleID]): ScalaVersionDependentModuleID =
      ScalaVersionDependentModuleID(version => if (f.isDefinedAt(version)) Seq(f(version)) else Nil)
  }

  /**
   * Use this as a dependency setting if the dependencies contain both static and Scala-version
   * dependent entries.
   */
  def versionDependentDeps(modules: ScalaVersionDependentModuleID*): Def.Setting[Seq[ModuleID]] =
    libraryDependencies ++= modules.flatMap(m => m.modules(scalaVersion.value))

  val ScalaVersion = """\d\.\d+\.\d+(?:-(?:M|RC)\d+)?""".r
  val nominalScalaVersion: String => String = {
    // matches:
    // 2.12.0-M1
    // 2.12.0-RC1
    // 2.12.0
    case version @ ScalaVersion() => version
    // transforms 2.12.0-custom-version to 2.12.0
    case version => version.takeWhile(_ != '-')
  }
}<|MERGE_RESOLUTION|>--- conflicted
+++ resolved
@@ -22,11 +22,7 @@
     .withRank(KeyRanks.Invisible) // avoid 'unused key' warning
 
   val junitVersion = "4.13.2"
-<<<<<<< HEAD
-  val junit5Version = "5.10.1"
-=======
   val junit5Version = "5.10.2"
->>>>>>> 840596d1
   val slf4jVersion = "2.0.12"
   // check agrona version when updating this
   val aeronVersion = "1.43.0"
