--- conflicted
+++ resolved
@@ -34,13 +34,8 @@
   // https://github.com/aeron-io/aeron/blob/1.x.y/gradle/libs.versions.toml
   // (remember to also update the scala-steward pin)
   val agronaVersion = "2.2.4"
-<<<<<<< HEAD
-  val nettyVersion = "4.2.7.Final"
+  val nettyVersion = "4.2.8.Final"
   val logbackVersion = "1.5.22"
-=======
-  val nettyVersion = "4.2.8.Final"
-  val logbackVersion = "1.5.21"
->>>>>>> 3e2fe81b
 
   val jacksonAnnotationsVersion = "2.20"
   val jacksonVersion2 = "2.20.1"
