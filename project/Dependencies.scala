--- conflicted
+++ resolved
@@ -26,10 +26,6 @@
   val junitVersion = "4.13.2"
   val junit5Version = "5.10.0-M1"
 
-<<<<<<< HEAD
-=======
-
->>>>>>> f91c13ba
   val slf4jVersion = "1.7.36"
   // check agrona version when updating this
   val aeronVersion = "1.38.1"
@@ -149,13 +145,6 @@
       val httpClient = "org.apache.httpcomponents" % "httpclient" % "4.5.14" % Test
       val junit = "junit" % "junit" % junitVersion % "test"
       val junit5 = "org.junit.jupiter" % "junit-jupiter-engine" % junit5Version % Test
-
-<<<<<<< HEAD
-=======
-      val commonsCompress = "org.apache.commons" % "commons-compress" % "1.23.0" % Test
-      val junit = "junit" % "junit" % junitVersion % Test
-      val httpClient = "org.apache.httpcomponents" % "httpclient" % "4.5.14" % Test
->>>>>>> f91c13ba
 
       val logback = Compile.logback % Test
 
