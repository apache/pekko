--- conflicted
+++ resolved
@@ -135,15 +135,9 @@
     object TestDependencies {
       val bcpkix = "org.bouncycastle" % "bcpkix-jdk15on" % "1.70" % Test
       val commonsMath = "org.apache.commons" % "commons-math" % "2.2" % Test
-<<<<<<< HEAD
-      val commonsIo = "commons-io" % "commons-io" % "2.11.0" % Test
+      val commonsIo = "commons-io" % "commons-io" % "2.14.0" % Test
       val commonsCodec = "commons-codec" % "commons-codec" % "1.16.0" % Test
-      val commonsCompress = "org.apache.commons" % "commons-compress" % "1.23.0" % Test
-=======
-      val commonsIo = "commons-io" % "commons-io" % "2.14.0" % Test
-      val commonsCodec = "commons-codec" % "commons-codec" % "1.15" % Test
       val commonsCompress = "org.apache.commons" % "commons-compress" % "1.24.0" % Test
->>>>>>> 69e192b5
       val junit = "junit" % "junit" % junitVersion % Test
       val httpClient = "org.apache.httpcomponents" % "httpclient" % "4.5.14" % Test
 
