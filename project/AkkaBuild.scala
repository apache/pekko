--- conflicted
+++ resolved
@@ -50,11 +50,7 @@
       sphinxLatex <<= sphinxLatex in LocalProject(docs.id),
       sphinxPdf <<= sphinxPdf in LocalProject(docs.id)
     ),
-<<<<<<< HEAD
-    aggregate = Seq(actor, testkit, actorTests, remote, remoteTests, camel, cluster, slf4j, agent, transactor, mailboxes, zeroMQ, kernel, /*akkaSbtPlugin,*/ samples, tutorials, docs)
-=======
-    aggregate = Seq(actor, testkit, actorTests, remote, remoteTests, camel, cluster, slf4j, agent, transactor, mailboxes, zeroMQ, kernel, akkaSbtPlugin, samples, tutorials, osgi, osgiAries, docs)
->>>>>>> ec585ed4
+    aggregate = Seq(actor, testkit, actorTests, remote, remoteTests, camel, cluster, slf4j, agent, transactor, mailboxes, zeroMQ, kernel, /*akkaSbtPlugin,*/ samples, tutorials, osgi, osgiAries, docs)
   )
 
   lazy val actor = Project(
@@ -508,51 +504,23 @@
 
 object Dependency {
 
-<<<<<<< HEAD
   def v(a: String): String = a+"_"+AkkaBuild.desiredScalaVersion
 
   // Compile
-  val config        = "com.typesafe"                % "config"                  % "0.4.1"       // ApacheV2
-  val camelCore     = "org.apache.camel"            % "camel-core"              % "2.8.0"       // ApacheV2
-  val netty         = "io.netty"                    % "netty"                   % "3.5.1.Final" // ApacheV2
-  val protobuf      = "com.google.protobuf"         % "protobuf-java"           % "2.4.1"       // New BSD
-  val scalaStm      = "org.scala-tools"             % v("scala-stm")            % "0.5"         // Modified BSD (Scala)
-  val slf4jApi      = "org.slf4j"                   % "slf4j-api"               % "1.6.4"       // MIT
-  val zeroMQ        = "org.zeromq"                  % v("zeromq-scala-binding") % "0.0.6"  // ApacheV2  //FIXME SWITCH TO OFFICIAL VERSION
-  val uncommonsMath = "org.uncommons.maths"         % "uncommons-maths"         % "1.2.2a"      // ApacheV2
-
-=======
-  // Versions
-
-  object V {
-    val Camel        = "2.8.0"
-    val Logback      = "1.0.4"
-    val Netty        = "3.5.1.Final"
-    val OSGi         = "4.2.0"
-    val Protobuf     = "2.4.1"
-    val ScalaStm     = "0.5"
-    val Scalatest    = "1.6.1"
-    val Slf4j        = "1.6.4"
-    val UncommonsMath = "1.2.2a"
-  }
-
-  // Compile
-  val ariesBlueprint = "org.apache.aries.blueprint" % "org.apache.aries.blueprint" % "0.3.2"  // ApacheV2
-  val config        = "com.typesafe"                % "config"                 % "0.4.1"      // ApacheV2
-  val camelCore     = "org.apache.camel"            % "camel-core"             % V.Camel      // ApacheV2
-  val netty         = "io.netty"                    % "netty"                  % V.Netty      // ApacheV2
-  val osgiCore      = "org.osgi"                    % "org.osgi.core"          % V.OSGi       // ApacheV2
-  val protobuf      = "com.google.protobuf"         % "protobuf-java"          % V.Protobuf   // New BSD
-  val scalaStm      = "org.scala-tools"             % "scala-stm_2.9.1"        % V.ScalaStm   // Modified BSD (Scala)
-  val slf4jApi      = "org.slf4j"                   % "slf4j-api"              % V.Slf4j      // MIT
-  val uncommonsMath = "org.uncommons.maths"         % "uncommons-maths"        % V.UncommonsMath // ApacheV2
-  val zeroMQ        = "org.zeromq"                  % "zeromq-scala-binding_2.9.1"  % "0.0.6" // ApacheV2
->>>>>>> ec585ed4
+  val config        = "com.typesafe"                % "config"                     % "0.4.1"       // ApacheV2
+  val camelCore     = "org.apache.camel"            % "camel-core"                 % "2.8.0"       // ApacheV2
+  val netty         = "io.netty"                    % "netty"                      % "3.5.1.Final" // ApacheV2
+  val protobuf      = "com.google.protobuf"         % "protobuf-java"              % "2.4.1"       // New BSD
+  val scalaStm      = "org.scala-tools"             % v("scala-stm")               % "0.5"         // Modified BSD (Scala)
+  val slf4jApi      = "org.slf4j"                   % "slf4j-api"                  % "1.6.4"       // MIT
+  val zeroMQ        = "org.zeromq"                  % v("zeromq-scala-binding")    % "0.0.6"       // ApacheV2  //FIXME SWITCH TO OFFICIAL VERSION
+  val uncommonsMath = "org.uncommons.maths"         % "uncommons-maths"            % "1.2.2a"      // ApacheV2
+  val ariesBlueprint = "org.apache.aries.blueprint" % "org.apache.aries.blueprint" % "0.3.2"       // ApacheV2
+  val osgiCore      = "org.osgi"                    % "org.osgi.core"              % "4.2.0"       // ApacheV2
 
   // Test
 
   object Test {
-<<<<<<< HEAD
     val commonsMath = "org.apache.commons"          % "commons-math"            % "2.1"               % "test" // ApacheV2
     val commonsIo   = "commons-io"                  % "commons-io"              % "2.0.1"             % "test" // ApacheV2
     val junit       = "junit"                       % "junit"                   % "4.10"              % "test" // Common Public License 1.0
@@ -561,20 +529,9 @@
     val scalatest   = "org.scalatest"               % v("scalatest")            % "1.9-2.10.0-M4-B2"  % "test" // ApacheV2
     val scalacheck  = "org.scalacheck"              % v("scalacheck")           % "1.10.0-b1"         % "test" // New BSD
     val specs2      = "org.specs2"                  % "specs2_2.10"             % "1.11"              % "test" // Modified BSD / ApacheV2
-=======
     val ariesProxy  = "org.apache.aries.proxy"      % "org.apache.aries.proxy.impl"  % "0.3" % "test"  // ApacheV2
-    val commonsMath = "org.apache.commons"          % "commons-math"        % "2.1"        % "test" // ApacheV2
-    val commonsIo   = "commons-io"                  % "commons-io"          % "2.0.1"      % "test"// ApacheV2
-    val junit       = "junit"                       % "junit"               % "4.5"        % "test" // Common Public License 1.0
-    val logback     = "ch.qos.logback"              % "logback-classic"     % V.Logback    % "test" // EPL 1.0 / LGPL 2.1
-    val mockito     = "org.mockito"                 % "mockito-all"         % "1.8.1"      % "test" // MIT
     val pojosr      = "com.googlecode.pojosr"       % "de.kalpatec.pojosr.framework" % "0.1.4"   % "test" // ApacheV2
-    val scalatest   = "org.scalatest"               % "scalatest_2.9.1"     % V.Scalatest  % "test" // ApacheV2
-    val scalacheck  = "org.scala-tools.testing"     % "scalacheck_2.9.1"    % "1.9"        % "test" // New BSD
-    val specs2      = "org.specs2"                  % "specs2_2.9.1"        % "1.9"        % "test" // Modified BSD / ApacheV2
     val tinybundles = "org.ops4j.pax.tinybundles"   % "tinybundles"         % "1.0.0"      % "test" // ApacheV2
-    val log4j       = "log4j"                       % "log4j"               % "1.2.14"     % "test" // ApacheV2
->>>>>>> ec585ed4
   }
 }
 
