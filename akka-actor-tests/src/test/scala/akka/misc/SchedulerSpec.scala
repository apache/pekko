package akka.actor

import org.scalatest.junit.JUnitSuite
import Actor._
import java.util.concurrent.{CountDownLatch, TimeUnit}
import akka.config.Supervision._
import org.multiverse.api.latches.StandardLatch
import org.junit.Test

class SchedulerSpec extends JUnitSuite {

  def withCleanEndState(action: => Unit) {
    action
    Scheduler.restart
<<<<<<< HEAD
    Actor.registry.local.shutdownAll
=======
    Actor.registry.shutdownAll()
>>>>>>> 9706d17a
  }


  @Test def schedulerShouldScheduleMoreThanOnce = withCleanEndState {

    case object Tick
    val countDownLatch = new CountDownLatch(3)
    val tickActor = actorOf(new Actor {
      def receive = { case Tick => countDownLatch.countDown() }
    }).start()
    // run every 50 millisec
    Scheduler.schedule(tickActor, Tick, 0, 50, TimeUnit.MILLISECONDS)

    // after max 1 second it should be executed at least the 3 times already
    assert(countDownLatch.await(1, TimeUnit.SECONDS))

    val countDownLatch2 = new CountDownLatch(3)

    Scheduler.schedule( () => countDownLatch2.countDown(), 0, 50, TimeUnit.MILLISECONDS)

    // after max 1 second it should be executed at least the 3 times already
    assert(countDownLatch2.await(1, TimeUnit.SECONDS))
  }

  @Test def schedulerShouldScheduleOnce = withCleanEndState {
    case object Tick
    val countDownLatch = new CountDownLatch(3)
    val tickActor = actorOf(new Actor {
      def receive = { case Tick => countDownLatch.countDown() }
    }).start()
    // run every 50 millisec
    Scheduler.scheduleOnce(tickActor, Tick, 50, TimeUnit.MILLISECONDS)
    Scheduler.scheduleOnce( () => countDownLatch.countDown(), 50, TimeUnit.MILLISECONDS)

    // after 1 second the wait should fail
    assert(countDownLatch.await(1, TimeUnit.SECONDS) == false)
    // should still be 1 left
    assert(countDownLatch.getCount == 1)
  }

  /**
   * ticket #372
   */
  @Test def schedulerShouldntCreateActors = withCleanEndState {
    object Ping
    val ticks = new CountDownLatch(1000)
    val actor = actorOf(new Actor {
<<<<<<< HEAD
      def receive = { case Ping => ticks.countDown }
    }).start
    val numActors = Actor.registry.local.actors.length
=======
      def receive = { case Ping => ticks.countDown() }
    }).start()
    val numActors = Actor.registry.actors.length
>>>>>>> 9706d17a
    (1 to 1000).foreach( _ => Scheduler.scheduleOnce(actor,Ping,1,TimeUnit.MILLISECONDS) )
    assert(ticks.await(10,TimeUnit.SECONDS))
    assert(Actor.registry.local.actors.length === numActors)
  }

  /**
   * ticket #372
   */
  @Test def schedulerShouldBeCancellable = withCleanEndState {
    object Ping
    val ticks = new CountDownLatch(1)

    val actor = actorOf(new Actor {
      def receive = { case Ping => ticks.countDown() }
    }).start()

    (1 to 10).foreach { i =>
      val future = Scheduler.scheduleOnce(actor,Ping,1,TimeUnit.SECONDS)
      future.cancel(true)
    }
    assert(ticks.await(3,TimeUnit.SECONDS) == false) //No counting down should've been made
  }

  /**
   * ticket #307
   */
  @Test def actorRestartShouldPickUpScheduleAgain = withCleanEndState {

    object Ping
    object Crash

    val restartLatch = new StandardLatch
    val pingLatch = new CountDownLatch(6)

    val actor = actorOf(new Actor {
      self.lifeCycle = Permanent

      def receive = {
        case Ping => pingLatch.countDown()
        case Crash => throw new Exception("CRASH")
      }

      override def postRestart(reason: Throwable) = restartLatch.open
    })

    Supervisor(
      SupervisorConfig(
        AllForOneStrategy(List(classOf[Exception]), 3, 1000),
        Supervise(
          actor,
          Permanent)
                :: Nil)).start

    Scheduler.schedule(actor, Ping, 500, 500, TimeUnit.MILLISECONDS)
    // appx 2 pings before crash
    Scheduler.scheduleOnce(actor, Crash, 1000, TimeUnit.MILLISECONDS)

    assert(restartLatch.tryAwait(2, TimeUnit.SECONDS))
    // should be enough time for the ping countdown to recover and reach 6 pings
    assert(pingLatch.await(4, TimeUnit.SECONDS))
  }
}<|MERGE_RESOLUTION|>--- conflicted
+++ resolved
@@ -12,11 +12,7 @@
   def withCleanEndState(action: => Unit) {
     action
     Scheduler.restart
-<<<<<<< HEAD
     Actor.registry.local.shutdownAll
-=======
-    Actor.registry.shutdownAll()
->>>>>>> 9706d17a
   }
 
 
@@ -64,15 +60,9 @@
     object Ping
     val ticks = new CountDownLatch(1000)
     val actor = actorOf(new Actor {
-<<<<<<< HEAD
       def receive = { case Ping => ticks.countDown }
     }).start
     val numActors = Actor.registry.local.actors.length
-=======
-      def receive = { case Ping => ticks.countDown() }
-    }).start()
-    val numActors = Actor.registry.actors.length
->>>>>>> 9706d17a
     (1 to 1000).foreach( _ => Scheduler.scheduleOnce(actor,Ping,1,TimeUnit.MILLISECONDS) )
     assert(ticks.await(10,TimeUnit.SECONDS))
     assert(Actor.registry.local.actors.length === numActors)
