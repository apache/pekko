--- conflicted
+++ resolved
@@ -1,10 +1,6 @@
-<<<<<<< HEAD
-# Welcome! Thank you for interest in contributing to Pekko!
-=======
 # Contributing to Apache Pekko
 
 **NOTE: this document still needs to be migrated from the Akka project.**
->>>>>>> 85d5579e
 
 We follow the standard GitHub [fork & pull](https://help.github.com/articles/using-pull-requests/#fork--pull) approach to pull requests. Just fork the official repo, develop in a branch, and submit a PR!
 
